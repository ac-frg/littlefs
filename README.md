--- conflicted
+++ resolved
@@ -192,11 +192,7 @@
 ## Testing
 
 The littlefs comes with a test suite designed to run on a PC using the
-<<<<<<< HEAD
-[emulated block device](emubd/lfs2_emubd.h) found in the emubd directory.
-=======
-[emulated block device](bd/lfs_testbd.h) found in the `bd` directory.
->>>>>>> ead50807
+[emulated block device](bd/lfs2_testbd.h) found in the `bd` directory.
 The tests assume a Linux environment and can be started with make:
 
 ``` bash
