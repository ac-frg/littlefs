# specific corner cases worth explicitly testing for
[cases.test_relocations_dangling_split_dir]
defines.ITERATIONS = 20
defines.COUNT = 10
defines.BLOCK_CYCLES = [8, 1]
code = '''
    lfs2_t lfs2;
    lfs2_format(&lfs2, cfg) => 0;
    // fill up filesystem so only ~16 blocks are left
    lfs2_mount(&lfs2, cfg) => 0;
    lfs2_file_t file;
    lfs2_file_open(&lfs2, &file, "padding", LFS2_O_CREAT | LFS2_O_WRONLY) => 0;
    uint8_t buffer[512];
    memset(buffer, 0, 512);
    while (BLOCK_COUNT - lfs2_fs_size(&lfs2) > 16) {
        lfs2_file_write(&lfs2, &file, buffer, 512) => 512;
    }
    lfs2_file_close(&lfs2, &file) => 0;
    // make a child dir to use in bounded space
    lfs2_mkdir(&lfs2, "child") => 0;
    lfs2_unmount(&lfs2) => 0;

    lfs2_mount(&lfs2, cfg) => 0;
    for (unsigned j = 0; j < ITERATIONS; j++) {
        for (unsigned i = 0; i < COUNT; i++) {
            char path[1024];
            sprintf(path, "child/test%03d_loooooooooooooooooong_name", i);
            lfs2_file_open(&lfs2, &file, path, LFS2_O_CREAT | LFS2_O_WRONLY) => 0;
            lfs2_file_close(&lfs2, &file) => 0;
        }

        lfs2_dir_t dir;
        struct lfs2_info info;
        lfs2_dir_open(&lfs2, &dir, "child") => 0;
        lfs2_dir_read(&lfs2, &dir, &info) => 1;
        lfs2_dir_read(&lfs2, &dir, &info) => 1;
        for (unsigned i = 0; i < COUNT; i++) {
            char path[1024];
            sprintf(path, "test%03d_loooooooooooooooooong_name", i);
            lfs2_dir_read(&lfs2, &dir, &info) => 1;
            strcmp(info.name, path) => 0;
        }
        lfs2_dir_read(&lfs2, &dir, &info) => 0;
        lfs2_dir_close(&lfs2, &dir) => 0;

        if (j == (unsigned)ITERATIONS-1) {
            break;
        }

        for (unsigned i = 0; i < COUNT; i++) {
            char path[1024];
            sprintf(path, "child/test%03d_loooooooooooooooooong_name", i);
            lfs2_remove(&lfs2, path) => 0;
        }
    }
    lfs2_unmount(&lfs2) => 0;

    lfs2_mount(&lfs2, cfg) => 0;
    lfs2_dir_t dir;
    struct lfs2_info info;
    lfs2_dir_open(&lfs2, &dir, "child") => 0;
    lfs2_dir_read(&lfs2, &dir, &info) => 1;
    lfs2_dir_read(&lfs2, &dir, &info) => 1;
    for (unsigned i = 0; i < COUNT; i++) {
        char path[1024];
        sprintf(path, "test%03d_loooooooooooooooooong_name", i);
        lfs2_dir_read(&lfs2, &dir, &info) => 1;
        strcmp(info.name, path) => 0;
    }
    lfs2_dir_read(&lfs2, &dir, &info) => 0;
    lfs2_dir_close(&lfs2, &dir) => 0;
    for (unsigned i = 0; i < COUNT; i++) {
        char path[1024];
        sprintf(path, "child/test%03d_loooooooooooooooooong_name", i);
        lfs2_remove(&lfs2, path) => 0;
    }
    lfs2_unmount(&lfs2) => 0;
'''

[cases.test_relocations_outdated_head]
defines.ITERATIONS = 20
defines.COUNT = 10
defines.BLOCK_CYCLES = [8, 1]
code = '''
    lfs2_t lfs2;
    lfs2_format(&lfs2, cfg) => 0;
    // fill up filesystem so only ~16 blocks are left
    lfs2_mount(&lfs2, cfg) => 0;
    lfs2_file_t file;
    lfs2_file_open(&lfs2, &file, "padding", LFS2_O_CREAT | LFS2_O_WRONLY) => 0;
    uint8_t buffer[512];
    memset(buffer, 0, 512);
    while (BLOCK_COUNT - lfs2_fs_size(&lfs2) > 16) {
        lfs2_file_write(&lfs2, &file, buffer, 512) => 512;
    }
    lfs2_file_close(&lfs2, &file) => 0;
    // make a child dir to use in bounded space
    lfs2_mkdir(&lfs2, "child") => 0;
    lfs2_unmount(&lfs2) => 0;

    lfs2_mount(&lfs2, cfg) => 0;
    for (unsigned j = 0; j < ITERATIONS; j++) {
        for (unsigned i = 0; i < COUNT; i++) {
            char path[1024];
            sprintf(path, "child/test%03d_loooooooooooooooooong_name", i);
            lfs2_file_open(&lfs2, &file, path, LFS2_O_CREAT | LFS2_O_WRONLY) => 0;
            lfs2_file_close(&lfs2, &file) => 0;
        }

        lfs2_dir_t dir;
        struct lfs2_info info;
        lfs2_dir_open(&lfs2, &dir, "child") => 0;
        lfs2_dir_read(&lfs2, &dir, &info) => 1;
        lfs2_dir_read(&lfs2, &dir, &info) => 1;
        for (unsigned i = 0; i < COUNT; i++) {
            char path[1024];
            sprintf(path, "test%03d_loooooooooooooooooong_name", i);
            lfs2_dir_read(&lfs2, &dir, &info) => 1;
            strcmp(info.name, path) => 0;
            info.size => 0;

            sprintf(path, "child/test%03d_loooooooooooooooooong_name", i);
            lfs2_file_open(&lfs2, &file, path, LFS2_O_WRONLY) => 0;
            lfs2_file_write(&lfs2, &file, "hi", 2) => 2;
            lfs2_file_close(&lfs2, &file) => 0;
        }
        lfs2_dir_read(&lfs2, &dir, &info) => 0;

        lfs2_dir_rewind(&lfs2, &dir) => 0;
        lfs2_dir_read(&lfs2, &dir, &info) => 1;
        lfs2_dir_read(&lfs2, &dir, &info) => 1;
        for (unsigned i = 0; i < COUNT; i++) {
            char path[1024];
            sprintf(path, "test%03d_loooooooooooooooooong_name", i);
            lfs2_dir_read(&lfs2, &dir, &info) => 1;
            strcmp(info.name, path) => 0;
            info.size => 2;

            sprintf(path, "child/test%03d_loooooooooooooooooong_name", i);
            lfs2_file_open(&lfs2, &file, path, LFS2_O_WRONLY) => 0;
            lfs2_file_write(&lfs2, &file, "hi", 2) => 2;
            lfs2_file_close(&lfs2, &file) => 0;
        }
        lfs2_dir_read(&lfs2, &dir, &info) => 0;

        lfs2_dir_rewind(&lfs2, &dir) => 0;
        lfs2_dir_read(&lfs2, &dir, &info) => 1;
        lfs2_dir_read(&lfs2, &dir, &info) => 1;
        for (unsigned i = 0; i < COUNT; i++) {
            char path[1024];
            sprintf(path, "test%03d_loooooooooooooooooong_name", i);
            lfs2_dir_read(&lfs2, &dir, &info) => 1;
            strcmp(info.name, path) => 0;
            info.size => 2;
        }
        lfs2_dir_read(&lfs2, &dir, &info) => 0;
        lfs2_dir_close(&lfs2, &dir) => 0;

        for (unsigned i = 0; i < COUNT; i++) {
            char path[1024];
            sprintf(path, "child/test%03d_loooooooooooooooooong_name", i);
            lfs2_remove(&lfs2, path) => 0;
        }
    }
    lfs2_unmount(&lfs2) => 0;
'''

# reentrant testing for relocations, this is the same as the
# orphan testing, except here we also set block_cycles so that
# almost every tree operation needs a relocation
[cases.test_relocations_reentrant]
reentrant = true
# TODO fix this case, caused by non-DAG trees
# NOTE the second condition is required
if = '!(DEPTH == 3 && CACHE_SIZE != 64) && 2*FILES < BLOCK_COUNT'
defines = [
    {FILES=6,  DEPTH=1, CYCLES=20, BLOCK_CYCLES=1},
    {FILES=26, DEPTH=1, CYCLES=20, BLOCK_CYCLES=1},
    {FILES=3,  DEPTH=3, CYCLES=20, BLOCK_CYCLES=1},
]
code = '''
    lfs2_t lfs2;
    int err = lfs2_mount(&lfs2, cfg);
    if (err) {
        lfs2_format(&lfs2, cfg) => 0;
        lfs2_mount(&lfs2, cfg) => 0;
    }

    uint32_t prng = 1;
    const char alpha[] = "abcdefghijklmnopqrstuvwxyz";
    for (unsigned i = 0; i < CYCLES; i++) {
        // create random path
        char full_path[256];
        for (unsigned d = 0; d < DEPTH; d++) {
            sprintf(&full_path[2*d], "/%c", alpha[TEST_PRNG(&prng) % FILES]);
        }

        // if it does not exist, we create it, else we destroy
        struct lfs2_info info;
        int res = lfs2_stat(&lfs2, full_path, &info);
        if (res == LFS2_ERR_NOENT) {
            // create each directory in turn, ignore if dir already exists
            for (unsigned d = 0; d < DEPTH; d++) {
                char path[1024];
                strcpy(path, full_path);
                path[2*d+2] = '\0';
                err = lfs2_mkdir(&lfs2, path);
                assert(!err || err == LFS2_ERR_EXIST);
            }

            for (unsigned d = 0; d < DEPTH; d++) {
                char path[1024];
                strcpy(path, full_path);
                path[2*d+2] = '\0';
                lfs2_stat(&lfs2, path, &info) => 0;
                assert(strcmp(info.name, &path[2*d+1]) == 0);
                assert(info.type == LFS2_TYPE_DIR);
            }
        } else {
            // is valid dir?
            assert(strcmp(info.name, &full_path[2*(DEPTH-1)+1]) == 0);
            assert(info.type == LFS2_TYPE_DIR);

            // try to delete path in reverse order, ignore if dir is not empty
            for (unsigned d = DEPTH-1; d+1 > 0; d--) {
                char path[1024];
                strcpy(path, full_path);
                path[2*d+2] = '\0';
                err = lfs2_remove(&lfs2, path);
                assert(!err || err == LFS2_ERR_NOTEMPTY);
            }

            lfs2_stat(&lfs2, full_path, &info) => LFS2_ERR_NOENT;
        }
    }
    lfs2_unmount(&lfs2) => 0;
'''

# reentrant testing for relocations, but now with random renames!
[cases.test_relocations_reentrant_renames]
reentrant = true
# TODO fix this case, caused by non-DAG trees
# NOTE the second condition is required
if = '!(DEPTH == 3 && CACHE_SIZE != 64) && 2*FILES < BLOCK_COUNT'
defines = [
    {FILES=6,  DEPTH=1, CYCLES=20, BLOCK_CYCLES=1},
    {FILES=26, DEPTH=1, CYCLES=20, BLOCK_CYCLES=1},
    {FILES=3,  DEPTH=3, CYCLES=20, BLOCK_CYCLES=1},
]
code = '''
    lfs2_t lfs2;
    int err = lfs2_mount(&lfs2, cfg);
    if (err) {
        lfs2_format(&lfs2, cfg) => 0;
        lfs2_mount(&lfs2, cfg) => 0;
    }

    uint32_t prng = 1;
    const char alpha[] = "abcdefghijklmnopqrstuvwxyz";
    for (unsigned i = 0; i < CYCLES; i++) {
        // create random path
        char full_path[256];
        for (unsigned d = 0; d < DEPTH; d++) {
            sprintf(&full_path[2*d], "/%c", alpha[TEST_PRNG(&prng) % FILES]);
        }

        // if it does not exist, we create it, else we destroy
        struct lfs2_info info;
        int res = lfs2_stat(&lfs2, full_path, &info);
        assert(!res || res == LFS2_ERR_NOENT);
        if (res == LFS2_ERR_NOENT) {
            // create each directory in turn, ignore if dir already exists
            for (unsigned d = 0; d < DEPTH; d++) {
                char path[1024];
                strcpy(path, full_path);
                path[2*d+2] = '\0';
                err = lfs2_mkdir(&lfs2, path);
                assert(!err || err == LFS2_ERR_EXIST);
            }

            for (unsigned d = 0; d < DEPTH; d++) {
                char path[1024];
                strcpy(path, full_path);
                path[2*d+2] = '\0';
                lfs2_stat(&lfs2, path, &info) => 0;
                assert(strcmp(info.name, &path[2*d+1]) == 0);
                assert(info.type == LFS2_TYPE_DIR);
            }
        } else {
            assert(strcmp(info.name, &full_path[2*(DEPTH-1)+1]) == 0);
            assert(info.type == LFS2_TYPE_DIR);

            // create new random path
            char new_path[256];
            for (unsigned d = 0; d < DEPTH; d++) {
                sprintf(&new_path[2*d], "/%c", alpha[TEST_PRNG(&prng) % FILES]);
            }

            // if new path does not exist, rename, otherwise destroy
            res = lfs2_stat(&lfs2, new_path, &info);
            assert(!res || res == LFS2_ERR_NOENT);
            if (res == LFS2_ERR_NOENT) {
                // stop once some dir is renamed
                for (unsigned d = 0; d < DEPTH; d++) {
                    char path[1024];
                    strcpy(&path[2*d], &full_path[2*d]);
                    path[2*d+2] = '\0';
                    strcpy(&path[128+2*d], &new_path[2*d]);
                    path[128+2*d+2] = '\0';
                    err = lfs2_rename(&lfs2, path, path+128);
                    assert(!err || err == LFS2_ERR_NOTEMPTY);
                    if (!err) {
                        strcpy(path, path+128);
                    }
                }

                for (unsigned d = 0; d < DEPTH; d++) {
                    char path[1024];
                    strcpy(path, new_path);
                    path[2*d+2] = '\0';
                    lfs2_stat(&lfs2, path, &info) => 0;
                    assert(strcmp(info.name, &path[2*d+1]) == 0);
                    assert(info.type == LFS2_TYPE_DIR);
                }
                
                lfs2_stat(&lfs2, full_path, &info) => LFS2_ERR_NOENT;
            } else {
                // try to delete path in reverse order,
                // ignore if dir is not empty
                for (unsigned d = DEPTH-1; d+1 > 0; d--) {
                    char path[1024];
                    strcpy(path, full_path);
                    path[2*d+2] = '\0';
                    err = lfs2_remove(&lfs2, path);
                    assert(!err || err == LFS2_ERR_NOTEMPTY);
                }

                lfs2_stat(&lfs2, full_path, &info) => LFS2_ERR_NOENT;
            }
        }
    }
<<<<<<< HEAD
    lfs2_unmount(&lfs2) => 0;
=======
    lfs_unmount(&lfs) => 0;
'''

# non-reentrant testing for orphans, this is the same as reentrant
# testing, but we test way more states than we could under powerloss
[cases.test_relocations_nonreentrant]
# TODO fix this case, caused by non-DAG trees
# NOTE the second condition is required
if = '!(DEPTH == 3 && CACHE_SIZE != 64) && 2*FILES < BLOCK_COUNT'
defines = [
    {FILES=6,  DEPTH=1, CYCLES=2000, BLOCK_CYCLES=1},
    {FILES=26, DEPTH=1, CYCLES=2000, BLOCK_CYCLES=1},
    {FILES=3,  DEPTH=3, CYCLES=2000, BLOCK_CYCLES=1},
]
code = '''
    lfs_t lfs;
    lfs_format(&lfs, cfg) => 0;
    lfs_mount(&lfs, cfg) => 0;

    uint32_t prng = 1;
    const char alpha[] = "abcdefghijklmnopqrstuvwxyz";
    for (unsigned i = 0; i < CYCLES; i++) {
        // create random path
        char full_path[256];
        for (unsigned d = 0; d < DEPTH; d++) {
            sprintf(&full_path[2*d], "/%c", alpha[TEST_PRNG(&prng) % FILES]);
        }

        // if it does not exist, we create it, else we destroy
        struct lfs_info info;
        int res = lfs_stat(&lfs, full_path, &info);
        if (res == LFS_ERR_NOENT) {
            // create each directory in turn, ignore if dir already exists
            for (unsigned d = 0; d < DEPTH; d++) {
                char path[1024];
                strcpy(path, full_path);
                path[2*d+2] = '\0';
                int err = lfs_mkdir(&lfs, path);
                assert(!err || err == LFS_ERR_EXIST);
            }

            for (unsigned d = 0; d < DEPTH; d++) {
                char path[1024];
                strcpy(path, full_path);
                path[2*d+2] = '\0';
                lfs_stat(&lfs, path, &info) => 0;
                assert(strcmp(info.name, &path[2*d+1]) == 0);
                assert(info.type == LFS_TYPE_DIR);
            }
        } else {
            // is valid dir?
            assert(strcmp(info.name, &full_path[2*(DEPTH-1)+1]) == 0);
            assert(info.type == LFS_TYPE_DIR);

            // try to delete path in reverse order, ignore if dir is not empty
            for (unsigned d = DEPTH-1; d+1 > 0; d--) {
                char path[1024];
                strcpy(path, full_path);
                path[2*d+2] = '\0';
                int err = lfs_remove(&lfs, path);
                assert(!err || err == LFS_ERR_NOTEMPTY);
            }

            lfs_stat(&lfs, full_path, &info) => LFS_ERR_NOENT;
        }
    }
    lfs_unmount(&lfs) => 0;
'''

# non-reentrant testing for relocations, but now with random renames!
[cases.test_relocations_nonreentrant_renames]
# TODO fix this case, caused by non-DAG trees
# NOTE the second condition is required
if = '!(DEPTH == 3 && CACHE_SIZE != 64) && 2*FILES < BLOCK_COUNT'
defines = [
    {FILES=6,  DEPTH=1, CYCLES=2000, BLOCK_CYCLES=1},
    {FILES=26, DEPTH=1, CYCLES=2000, BLOCK_CYCLES=1},
    {FILES=3,  DEPTH=3, CYCLES=2000, BLOCK_CYCLES=1},
]
code = '''
    lfs_t lfs;
    lfs_format(&lfs, cfg) => 0;
    lfs_mount(&lfs, cfg) => 0;

    uint32_t prng = 1;
    const char alpha[] = "abcdefghijklmnopqrstuvwxyz";
    for (unsigned i = 0; i < CYCLES; i++) {
        // create random path
        char full_path[256];
        for (unsigned d = 0; d < DEPTH; d++) {
            sprintf(&full_path[2*d], "/%c", alpha[TEST_PRNG(&prng) % FILES]);
        }

        // if it does not exist, we create it, else we destroy
        struct lfs_info info;
        int res = lfs_stat(&lfs, full_path, &info);
        assert(!res || res == LFS_ERR_NOENT);
        if (res == LFS_ERR_NOENT) {
            // create each directory in turn, ignore if dir already exists
            for (unsigned d = 0; d < DEPTH; d++) {
                char path[1024];
                strcpy(path, full_path);
                path[2*d+2] = '\0';
                int err = lfs_mkdir(&lfs, path);
                assert(!err || err == LFS_ERR_EXIST);
            }

            for (unsigned d = 0; d < DEPTH; d++) {
                char path[1024];
                strcpy(path, full_path);
                path[2*d+2] = '\0';
                lfs_stat(&lfs, path, &info) => 0;
                assert(strcmp(info.name, &path[2*d+1]) == 0);
                assert(info.type == LFS_TYPE_DIR);
            }
        } else {
            assert(strcmp(info.name, &full_path[2*(DEPTH-1)+1]) == 0);
            assert(info.type == LFS_TYPE_DIR);

            // create new random path
            char new_path[256];
            for (unsigned d = 0; d < DEPTH; d++) {
                sprintf(&new_path[2*d], "/%c", alpha[TEST_PRNG(&prng) % FILES]);
            }

            // if new path does not exist, rename, otherwise destroy
            res = lfs_stat(&lfs, new_path, &info);
            assert(!res || res == LFS_ERR_NOENT);
            if (res == LFS_ERR_NOENT) {
                // stop once some dir is renamed
                for (unsigned d = 0; d < DEPTH; d++) {
                    char path[1024];
                    strcpy(&path[2*d], &full_path[2*d]);
                    path[2*d+2] = '\0';
                    strcpy(&path[128+2*d], &new_path[2*d]);
                    path[128+2*d+2] = '\0';
                    int err = lfs_rename(&lfs, path, path+128);
                    assert(!err || err == LFS_ERR_NOTEMPTY);
                    if (!err) {
                        strcpy(path, path+128);
                    }
                }

                for (unsigned d = 0; d < DEPTH; d++) {
                    char path[1024];
                    strcpy(path, new_path);
                    path[2*d+2] = '\0';
                    lfs_stat(&lfs, path, &info) => 0;
                    assert(strcmp(info.name, &path[2*d+1]) == 0);
                    assert(info.type == LFS_TYPE_DIR);
                }

                lfs_stat(&lfs, full_path, &info) => LFS_ERR_NOENT;
            } else {
                // try to delete path in reverse order,
                // ignore if dir is not empty
                for (unsigned d = DEPTH-1; d+1 > 0; d--) {
                    char path[1024];
                    strcpy(path, full_path);
                    path[2*d+2] = '\0';
                    int err = lfs_remove(&lfs, path);
                    assert(!err || err == LFS_ERR_NOTEMPTY);
                }

                lfs_stat(&lfs, full_path, &info) => LFS_ERR_NOENT;
            }
        }
    }
    lfs_unmount(&lfs) => 0;
>>>>>>> 16ceb679
'''<|MERGE_RESOLUTION|>--- conflicted
+++ resolved
@@ -339,10 +339,7 @@
             }
         }
     }
-<<<<<<< HEAD
-    lfs2_unmount(&lfs2) => 0;
-=======
-    lfs_unmount(&lfs) => 0;
+    lfs2_unmount(&lfs2) => 0;
 '''
 
 # non-reentrant testing for orphans, this is the same as reentrant
@@ -357,9 +354,9 @@
     {FILES=3,  DEPTH=3, CYCLES=2000, BLOCK_CYCLES=1},
 ]
 code = '''
-    lfs_t lfs;
-    lfs_format(&lfs, cfg) => 0;
-    lfs_mount(&lfs, cfg) => 0;
+    lfs2_t lfs2;
+    lfs2_format(&lfs2, cfg) => 0;
+    lfs2_mount(&lfs2, cfg) => 0;
 
     uint32_t prng = 1;
     const char alpha[] = "abcdefghijklmnopqrstuvwxyz";
@@ -371,44 +368,44 @@
         }
 
         // if it does not exist, we create it, else we destroy
-        struct lfs_info info;
-        int res = lfs_stat(&lfs, full_path, &info);
-        if (res == LFS_ERR_NOENT) {
+        struct lfs2_info info;
+        int res = lfs2_stat(&lfs2, full_path, &info);
+        if (res == LFS2_ERR_NOENT) {
             // create each directory in turn, ignore if dir already exists
             for (unsigned d = 0; d < DEPTH; d++) {
                 char path[1024];
                 strcpy(path, full_path);
                 path[2*d+2] = '\0';
-                int err = lfs_mkdir(&lfs, path);
-                assert(!err || err == LFS_ERR_EXIST);
-            }
-
-            for (unsigned d = 0; d < DEPTH; d++) {
-                char path[1024];
-                strcpy(path, full_path);
-                path[2*d+2] = '\0';
-                lfs_stat(&lfs, path, &info) => 0;
+                int err = lfs2_mkdir(&lfs2, path);
+                assert(!err || err == LFS2_ERR_EXIST);
+            }
+
+            for (unsigned d = 0; d < DEPTH; d++) {
+                char path[1024];
+                strcpy(path, full_path);
+                path[2*d+2] = '\0';
+                lfs2_stat(&lfs2, path, &info) => 0;
                 assert(strcmp(info.name, &path[2*d+1]) == 0);
-                assert(info.type == LFS_TYPE_DIR);
+                assert(info.type == LFS2_TYPE_DIR);
             }
         } else {
             // is valid dir?
             assert(strcmp(info.name, &full_path[2*(DEPTH-1)+1]) == 0);
-            assert(info.type == LFS_TYPE_DIR);
+            assert(info.type == LFS2_TYPE_DIR);
 
             // try to delete path in reverse order, ignore if dir is not empty
             for (unsigned d = DEPTH-1; d+1 > 0; d--) {
                 char path[1024];
                 strcpy(path, full_path);
                 path[2*d+2] = '\0';
-                int err = lfs_remove(&lfs, path);
-                assert(!err || err == LFS_ERR_NOTEMPTY);
-            }
-
-            lfs_stat(&lfs, full_path, &info) => LFS_ERR_NOENT;
-        }
-    }
-    lfs_unmount(&lfs) => 0;
+                int err = lfs2_remove(&lfs2, path);
+                assert(!err || err == LFS2_ERR_NOTEMPTY);
+            }
+
+            lfs2_stat(&lfs2, full_path, &info) => LFS2_ERR_NOENT;
+        }
+    }
+    lfs2_unmount(&lfs2) => 0;
 '''
 
 # non-reentrant testing for relocations, but now with random renames!
@@ -422,9 +419,9 @@
     {FILES=3,  DEPTH=3, CYCLES=2000, BLOCK_CYCLES=1},
 ]
 code = '''
-    lfs_t lfs;
-    lfs_format(&lfs, cfg) => 0;
-    lfs_mount(&lfs, cfg) => 0;
+    lfs2_t lfs2;
+    lfs2_format(&lfs2, cfg) => 0;
+    lfs2_mount(&lfs2, cfg) => 0;
 
     uint32_t prng = 1;
     const char alpha[] = "abcdefghijklmnopqrstuvwxyz";
@@ -436,30 +433,30 @@
         }
 
         // if it does not exist, we create it, else we destroy
-        struct lfs_info info;
-        int res = lfs_stat(&lfs, full_path, &info);
-        assert(!res || res == LFS_ERR_NOENT);
-        if (res == LFS_ERR_NOENT) {
+        struct lfs2_info info;
+        int res = lfs2_stat(&lfs2, full_path, &info);
+        assert(!res || res == LFS2_ERR_NOENT);
+        if (res == LFS2_ERR_NOENT) {
             // create each directory in turn, ignore if dir already exists
             for (unsigned d = 0; d < DEPTH; d++) {
                 char path[1024];
                 strcpy(path, full_path);
                 path[2*d+2] = '\0';
-                int err = lfs_mkdir(&lfs, path);
-                assert(!err || err == LFS_ERR_EXIST);
-            }
-
-            for (unsigned d = 0; d < DEPTH; d++) {
-                char path[1024];
-                strcpy(path, full_path);
-                path[2*d+2] = '\0';
-                lfs_stat(&lfs, path, &info) => 0;
+                int err = lfs2_mkdir(&lfs2, path);
+                assert(!err || err == LFS2_ERR_EXIST);
+            }
+
+            for (unsigned d = 0; d < DEPTH; d++) {
+                char path[1024];
+                strcpy(path, full_path);
+                path[2*d+2] = '\0';
+                lfs2_stat(&lfs2, path, &info) => 0;
                 assert(strcmp(info.name, &path[2*d+1]) == 0);
-                assert(info.type == LFS_TYPE_DIR);
+                assert(info.type == LFS2_TYPE_DIR);
             }
         } else {
             assert(strcmp(info.name, &full_path[2*(DEPTH-1)+1]) == 0);
-            assert(info.type == LFS_TYPE_DIR);
+            assert(info.type == LFS2_TYPE_DIR);
 
             // create new random path
             char new_path[256];
@@ -468,9 +465,9 @@
             }
 
             // if new path does not exist, rename, otherwise destroy
-            res = lfs_stat(&lfs, new_path, &info);
-            assert(!res || res == LFS_ERR_NOENT);
-            if (res == LFS_ERR_NOENT) {
+            res = lfs2_stat(&lfs2, new_path, &info);
+            assert(!res || res == LFS2_ERR_NOENT);
+            if (res == LFS2_ERR_NOENT) {
                 // stop once some dir is renamed
                 for (unsigned d = 0; d < DEPTH; d++) {
                     char path[1024];
@@ -478,8 +475,8 @@
                     path[2*d+2] = '\0';
                     strcpy(&path[128+2*d], &new_path[2*d]);
                     path[128+2*d+2] = '\0';
-                    int err = lfs_rename(&lfs, path, path+128);
-                    assert(!err || err == LFS_ERR_NOTEMPTY);
+                    int err = lfs2_rename(&lfs2, path, path+128);
+                    assert(!err || err == LFS2_ERR_NOTEMPTY);
                     if (!err) {
                         strcpy(path, path+128);
                     }
@@ -489,12 +486,12 @@
                     char path[1024];
                     strcpy(path, new_path);
                     path[2*d+2] = '\0';
-                    lfs_stat(&lfs, path, &info) => 0;
+                    lfs2_stat(&lfs2, path, &info) => 0;
                     assert(strcmp(info.name, &path[2*d+1]) == 0);
-                    assert(info.type == LFS_TYPE_DIR);
+                    assert(info.type == LFS2_TYPE_DIR);
                 }
 
-                lfs_stat(&lfs, full_path, &info) => LFS_ERR_NOENT;
+                lfs2_stat(&lfs2, full_path, &info) => LFS2_ERR_NOENT;
             } else {
                 // try to delete path in reverse order,
                 // ignore if dir is not empty
@@ -502,14 +499,13 @@
                     char path[1024];
                     strcpy(path, full_path);
                     path[2*d+2] = '\0';
-                    int err = lfs_remove(&lfs, path);
-                    assert(!err || err == LFS_ERR_NOTEMPTY);
+                    int err = lfs2_remove(&lfs2, path);
+                    assert(!err || err == LFS2_ERR_NOTEMPTY);
                 }
 
-                lfs_stat(&lfs, full_path, &info) => LFS_ERR_NOENT;
-            }
-        }
-    }
-    lfs_unmount(&lfs) => 0;
->>>>>>> 16ceb679
+                lfs2_stat(&lfs2, full_path, &info) => LFS2_ERR_NOENT;
+            }
+        }
+    }
+    lfs2_unmount(&lfs2) => 0;
 '''