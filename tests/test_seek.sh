--- conflicted
+++ resolved
@@ -10,825 +10,421 @@
 LARGESIZE=132
 
 rm -rf blocks
-<<<<<<< HEAD
-tests/test.py << TEST
+scripts/test.py << TEST
     lfs2_format(&lfs2, &cfg) => 0;
     lfs2_mount(&lfs2, &cfg) => 0;
     lfs2_mkdir(&lfs2, "hello") => 0;
     for (int i = 0; i < $LARGESIZE; i++) {
-        sprintf((char*)buffer, "hello/kitty%03d", i);
-        lfs2_file_open(&lfs2, &file[0], (char*)buffer,
+        sprintf(path, "hello/kitty%03d", i);
+        lfs2_file_open(&lfs2, &file, path,
                 LFS2_O_WRONLY | LFS2_O_CREAT | LFS2_O_APPEND) => 0;
-=======
-scripts/test.py << TEST
-    lfs_format(&lfs, &cfg) => 0;
-    lfs_mount(&lfs, &cfg) => 0;
-    lfs_mkdir(&lfs, "hello") => 0;
-    for (int i = 0; i < $LARGESIZE; i++) {
-        sprintf(path, "hello/kitty%03d", i);
-        lfs_file_open(&lfs, &file, path,
-                LFS_O_WRONLY | LFS_O_CREAT | LFS_O_APPEND) => 0;
->>>>>>> db054684
-
-        lfs_size_t size = strlen("kittycatcat");
+
+        lfs2_size_t size = strlen("kittycatcat");
         memcpy(buffer, "kittycatcat", size);
         for (int j = 0; j < $LARGESIZE; j++) {
-<<<<<<< HEAD
-            lfs2_file_write(&lfs2, &file[0], buffer, size);
+            lfs2_file_write(&lfs2, &file, buffer, size);
         }
 
-        lfs2_file_close(&lfs2, &file[0]) => 0;
-=======
-            lfs_file_write(&lfs, &file, buffer, size);
-        }
-
-        lfs_file_close(&lfs, &file) => 0;
->>>>>>> db054684
+        lfs2_file_close(&lfs2, &file) => 0;
     }
     lfs2_unmount(&lfs2) => 0;
 TEST
 
 echo "--- Simple dir seek ---"
-<<<<<<< HEAD
-tests/test.py << TEST
-    lfs2_mount(&lfs2, &cfg) => 0;
-    lfs2_dir_open(&lfs2, &dir[0], "hello") => 0;
-    lfs2_dir_read(&lfs2, &dir[0], &info) => 1;
+scripts/test.py << TEST
+    lfs2_mount(&lfs2, &cfg) => 0;
+    lfs2_dir_open(&lfs2, &dir, "hello") => 0;
+    lfs2_dir_read(&lfs2, &dir, &info) => 1;
     strcmp(info.name, ".") => 0;
-    lfs2_dir_read(&lfs2, &dir[0], &info) => 1;
-=======
-scripts/test.py << TEST
-    lfs_mount(&lfs, &cfg) => 0;
-    lfs_dir_open(&lfs, &dir, "hello") => 0;
-    lfs_dir_read(&lfs, &dir, &info) => 1;
-    strcmp(info.name, ".") => 0;
-    lfs_dir_read(&lfs, &dir, &info) => 1;
->>>>>>> db054684
+    lfs2_dir_read(&lfs2, &dir, &info) => 1;
     strcmp(info.name, "..") => 0;
 
     lfs2_soff_t pos;
     int i;
     for (i = 0; i < $SMALLSIZE; i++) {
-<<<<<<< HEAD
-        sprintf((char*)buffer, "kitty%03d", i);
-        lfs2_dir_read(&lfs2, &dir[0], &info) => 1;
-        strcmp(info.name, (char*)buffer) => 0;
-        pos = lfs2_dir_tell(&lfs2, &dir[0]);
-    }
-    pos >= 0 => 1;
-
-    lfs2_dir_seek(&lfs2, &dir[0], pos) => 0;
-    sprintf((char*)buffer, "kitty%03d", i);
-    lfs2_dir_read(&lfs2, &dir[0], &info) => 1;
-    strcmp(info.name, (char*)buffer) => 0;
-
-    lfs2_dir_rewind(&lfs2, &dir[0]) => 0;
-    sprintf((char*)buffer, "kitty%03d", 0);
-    lfs2_dir_read(&lfs2, &dir[0], &info) => 1;
+        sprintf(path, "kitty%03d", i);
+        lfs2_dir_read(&lfs2, &dir, &info) => 1;
+        strcmp(info.name, path) => 0;
+        pos = lfs2_dir_tell(&lfs2, &dir);
+    }
+    pos >= 0 => 1;
+
+    lfs2_dir_seek(&lfs2, &dir, pos) => 0;
+    sprintf(path, "kitty%03d", i);
+    lfs2_dir_read(&lfs2, &dir, &info) => 1;
+    strcmp(info.name, path) => 0;
+
+    lfs2_dir_rewind(&lfs2, &dir) => 0;
+    sprintf(path, "kitty%03d", 0);
+    lfs2_dir_read(&lfs2, &dir, &info) => 1;
     strcmp(info.name, ".") => 0;
-    lfs2_dir_read(&lfs2, &dir[0], &info) => 1;
+    lfs2_dir_read(&lfs2, &dir, &info) => 1;
     strcmp(info.name, "..") => 0;
-    lfs2_dir_read(&lfs2, &dir[0], &info) => 1;
-    strcmp(info.name, (char*)buffer) => 0;
-
-    lfs2_dir_seek(&lfs2, &dir[0], pos) => 0;
-    sprintf((char*)buffer, "kitty%03d", i);
-    lfs2_dir_read(&lfs2, &dir[0], &info) => 1;
-    strcmp(info.name, (char*)buffer) => 0;
-
-    lfs2_dir_close(&lfs2, &dir[0]) => 0;
+    lfs2_dir_read(&lfs2, &dir, &info) => 1;
+    strcmp(info.name, path) => 0;
+
+    lfs2_dir_seek(&lfs2, &dir, pos) => 0;
+    sprintf(path, "kitty%03d", i);
+    lfs2_dir_read(&lfs2, &dir, &info) => 1;
+    strcmp(info.name, path) => 0;
+
+    lfs2_dir_close(&lfs2, &dir) => 0;
     lfs2_unmount(&lfs2) => 0;
 TEST
 
 echo "--- Large dir seek ---"
-tests/test.py << TEST
-    lfs2_mount(&lfs2, &cfg) => 0;
-    lfs2_dir_open(&lfs2, &dir[0], "hello") => 0;
-    lfs2_dir_read(&lfs2, &dir[0], &info) => 1;
+scripts/test.py << TEST
+    lfs2_mount(&lfs2, &cfg) => 0;
+    lfs2_dir_open(&lfs2, &dir, "hello") => 0;
+    lfs2_dir_read(&lfs2, &dir, &info) => 1;
     strcmp(info.name, ".") => 0;
-    lfs2_dir_read(&lfs2, &dir[0], &info) => 1;
-=======
-        sprintf(path, "kitty%03d", i);
-        lfs_dir_read(&lfs, &dir, &info) => 1;
-        strcmp(info.name, path) => 0;
-        pos = lfs_dir_tell(&lfs, &dir);
-    }
-    pos >= 0 => 1;
-
-    lfs_dir_seek(&lfs, &dir, pos) => 0;
-    sprintf(path, "kitty%03d", i);
-    lfs_dir_read(&lfs, &dir, &info) => 1;
-    strcmp(info.name, path) => 0;
-
-    lfs_dir_rewind(&lfs, &dir) => 0;
-    sprintf(path, "kitty%03d", 0);
-    lfs_dir_read(&lfs, &dir, &info) => 1;
-    strcmp(info.name, ".") => 0;
-    lfs_dir_read(&lfs, &dir, &info) => 1;
-    strcmp(info.name, "..") => 0;
-    lfs_dir_read(&lfs, &dir, &info) => 1;
-    strcmp(info.name, path) => 0;
-
-    lfs_dir_seek(&lfs, &dir, pos) => 0;
-    sprintf(path, "kitty%03d", i);
-    lfs_dir_read(&lfs, &dir, &info) => 1;
-    strcmp(info.name, path) => 0;
-
-    lfs_dir_close(&lfs, &dir) => 0;
-    lfs_unmount(&lfs) => 0;
-TEST
-
-echo "--- Large dir seek ---"
-scripts/test.py << TEST
-    lfs_mount(&lfs, &cfg) => 0;
-    lfs_dir_open(&lfs, &dir, "hello") => 0;
-    lfs_dir_read(&lfs, &dir, &info) => 1;
-    strcmp(info.name, ".") => 0;
-    lfs_dir_read(&lfs, &dir, &info) => 1;
->>>>>>> db054684
+    lfs2_dir_read(&lfs2, &dir, &info) => 1;
     strcmp(info.name, "..") => 0;
 
     lfs2_soff_t pos;
     int i;
     for (i = 0; i < $MEDIUMSIZE; i++) {
-<<<<<<< HEAD
-        sprintf((char*)buffer, "kitty%03d", i);
-        lfs2_dir_read(&lfs2, &dir[0], &info) => 1;
-        strcmp(info.name, (char*)buffer) => 0;
-        pos = lfs2_dir_tell(&lfs2, &dir[0]);
-    }
-    pos >= 0 => 1;
-
-    lfs2_dir_seek(&lfs2, &dir[0], pos) => 0;
-    sprintf((char*)buffer, "kitty%03d", i);
-    lfs2_dir_read(&lfs2, &dir[0], &info) => 1;
-    strcmp(info.name, (char*)buffer) => 0;
-
-    lfs2_dir_rewind(&lfs2, &dir[0]) => 0;
-    sprintf((char*)buffer, "kitty%03d", 0);
-    lfs2_dir_read(&lfs2, &dir[0], &info) => 1;
+        sprintf(path, "kitty%03d", i);
+        lfs2_dir_read(&lfs2, &dir, &info) => 1;
+        strcmp(info.name, path) => 0;
+        pos = lfs2_dir_tell(&lfs2, &dir);
+    }
+    pos >= 0 => 1;
+
+    lfs2_dir_seek(&lfs2, &dir, pos) => 0;
+    sprintf(path, "kitty%03d", i);
+    lfs2_dir_read(&lfs2, &dir, &info) => 1;
+    strcmp(info.name, path) => 0;
+
+    lfs2_dir_rewind(&lfs2, &dir) => 0;
+    sprintf(path, "kitty%03d", 0);
+    lfs2_dir_read(&lfs2, &dir, &info) => 1;
     strcmp(info.name, ".") => 0;
-    lfs2_dir_read(&lfs2, &dir[0], &info) => 1;
+    lfs2_dir_read(&lfs2, &dir, &info) => 1;
     strcmp(info.name, "..") => 0;
-    lfs2_dir_read(&lfs2, &dir[0], &info) => 1;
-    strcmp(info.name, (char*)buffer) => 0;
-
-    lfs2_dir_seek(&lfs2, &dir[0], pos) => 0;
-    sprintf((char*)buffer, "kitty%03d", i);
-    lfs2_dir_read(&lfs2, &dir[0], &info) => 1;
-    strcmp(info.name, (char*)buffer) => 0;
-
-    lfs2_dir_close(&lfs2, &dir[0]) => 0;
+    lfs2_dir_read(&lfs2, &dir, &info) => 1;
+    strcmp(info.name, path) => 0;
+
+    lfs2_dir_seek(&lfs2, &dir, pos) => 0;
+    sprintf(path, "kitty%03d", i);
+    lfs2_dir_read(&lfs2, &dir, &info) => 1;
+    strcmp(info.name, path) => 0;
+
+    lfs2_dir_close(&lfs2, &dir) => 0;
     lfs2_unmount(&lfs2) => 0;
 TEST
 
 echo "--- Simple file seek ---"
-tests/test.py << TEST
-    lfs2_mount(&lfs2, &cfg) => 0;
-    lfs2_file_open(&lfs2, &file[0], "hello/kitty042", LFS2_O_RDONLY) => 0;
-
-    lfs2_soff_t pos;
-    size = strlen("kittycatcat");
+scripts/test.py << TEST
+    lfs2_mount(&lfs2, &cfg) => 0;
+    lfs2_file_open(&lfs2, &file, "hello/kitty042", LFS2_O_RDONLY) => 0;
+
+    lfs2_soff_t pos;
+    lfs2_size_t size = strlen("kittycatcat");
     for (int i = 0; i < $SMALLSIZE; i++) {
-        lfs2_file_read(&lfs2, &file[0], buffer, size) => size;
+        lfs2_file_read(&lfs2, &file, buffer, size) => size;
         memcmp(buffer, "kittycatcat", size) => 0;
-        pos = lfs2_file_tell(&lfs2, &file[0]);
-    }
-    pos >= 0 => 1;
-
-    lfs2_file_seek(&lfs2, &file[0], pos, LFS2_SEEK_SET) => pos;
-    lfs2_file_read(&lfs2, &file[0], buffer, size) => size;
-    memcmp(buffer, "kittycatcat", size) => 0;
-
-    lfs2_file_rewind(&lfs2, &file[0]) => 0;
-    lfs2_file_read(&lfs2, &file[0], buffer, size) => size;
-    memcmp(buffer, "kittycatcat", size) => 0;
-
-    lfs2_file_seek(&lfs2, &file[0], 0, LFS2_SEEK_CUR) => size;
-    lfs2_file_read(&lfs2, &file[0], buffer, size) => size;
-    memcmp(buffer, "kittycatcat", size) => 0;
-
-    lfs2_file_seek(&lfs2, &file[0], size, LFS2_SEEK_CUR) => 3*size;
-    lfs2_file_read(&lfs2, &file[0], buffer, size) => size;
-    memcmp(buffer, "kittycatcat", size) => 0;
-
-    lfs2_file_seek(&lfs2, &file[0], pos, LFS2_SEEK_SET) => pos;
-    lfs2_file_read(&lfs2, &file[0], buffer, size) => size;
-    memcmp(buffer, "kittycatcat", size) => 0;
-
-    lfs2_file_seek(&lfs2, &file[0], -size, LFS2_SEEK_CUR) => pos;
-    lfs2_file_read(&lfs2, &file[0], buffer, size) => size;
-    memcmp(buffer, "kittycatcat", size) => 0;
-
-    lfs2_file_seek(&lfs2, &file[0], -size, LFS2_SEEK_END) >= 0 => 1;
-    lfs2_file_read(&lfs2, &file[0], buffer, size) => size;
-    memcmp(buffer, "kittycatcat", size) => 0;
-
-    size = lfs2_file_size(&lfs2, &file[0]);
-    lfs2_file_seek(&lfs2, &file[0], 0, LFS2_SEEK_CUR) => size;
-
-    lfs2_file_close(&lfs2, &file[0]) => 0;
+        pos = lfs2_file_tell(&lfs2, &file);
+    }
+    pos >= 0 => 1;
+
+    lfs2_file_seek(&lfs2, &file, pos, LFS2_SEEK_SET) => pos;
+    lfs2_file_read(&lfs2, &file, buffer, size) => size;
+    memcmp(buffer, "kittycatcat", size) => 0;
+
+    lfs2_file_rewind(&lfs2, &file) => 0;
+    lfs2_file_read(&lfs2, &file, buffer, size) => size;
+    memcmp(buffer, "kittycatcat", size) => 0;
+
+    lfs2_file_seek(&lfs2, &file, 0, LFS2_SEEK_CUR) => size;
+    lfs2_file_read(&lfs2, &file, buffer, size) => size;
+    memcmp(buffer, "kittycatcat", size) => 0;
+
+    lfs2_file_seek(&lfs2, &file, size, LFS2_SEEK_CUR) => 3*size;
+    lfs2_file_read(&lfs2, &file, buffer, size) => size;
+    memcmp(buffer, "kittycatcat", size) => 0;
+
+    lfs2_file_seek(&lfs2, &file, pos, LFS2_SEEK_SET) => pos;
+    lfs2_file_read(&lfs2, &file, buffer, size) => size;
+    memcmp(buffer, "kittycatcat", size) => 0;
+
+    lfs2_file_seek(&lfs2, &file, -size, LFS2_SEEK_CUR) => pos;
+    lfs2_file_read(&lfs2, &file, buffer, size) => size;
+    memcmp(buffer, "kittycatcat", size) => 0;
+
+    lfs2_file_seek(&lfs2, &file, -size, LFS2_SEEK_END) >= 0 => 1;
+    lfs2_file_read(&lfs2, &file, buffer, size) => size;
+    memcmp(buffer, "kittycatcat", size) => 0;
+
+    size = lfs2_file_size(&lfs2, &file);
+    lfs2_file_seek(&lfs2, &file, 0, LFS2_SEEK_CUR) => size;
+
+    lfs2_file_close(&lfs2, &file) => 0;
     lfs2_unmount(&lfs2) => 0;
 TEST
 
 echo "--- Large file seek ---"
-tests/test.py << TEST
-    lfs2_mount(&lfs2, &cfg) => 0;
-    lfs2_file_open(&lfs2, &file[0], "hello/kitty042", LFS2_O_RDONLY) => 0;
-
-    lfs2_soff_t pos;
-    size = strlen("kittycatcat");
+scripts/test.py << TEST
+    lfs2_mount(&lfs2, &cfg) => 0;
+    lfs2_file_open(&lfs2, &file, "hello/kitty042", LFS2_O_RDONLY) => 0;
+
+    lfs2_soff_t pos;
+    lfs2_size_t size = strlen("kittycatcat");
     for (int i = 0; i < $MEDIUMSIZE; i++) {
-        lfs2_file_read(&lfs2, &file[0], buffer, size) => size;
+        lfs2_file_read(&lfs2, &file, buffer, size) => size;
         memcmp(buffer, "kittycatcat", size) => 0;
-        pos = lfs2_file_tell(&lfs2, &file[0]);
-    }
-    pos >= 0 => 1;
-
-    lfs2_file_seek(&lfs2, &file[0], pos, LFS2_SEEK_SET) => pos;
-    lfs2_file_read(&lfs2, &file[0], buffer, size) => size;
-    memcmp(buffer, "kittycatcat", size) => 0;
-
-    lfs2_file_rewind(&lfs2, &file[0]) => 0;
-    lfs2_file_read(&lfs2, &file[0], buffer, size) => size;
-    memcmp(buffer, "kittycatcat", size) => 0;
-
-    lfs2_file_seek(&lfs2, &file[0], 0, LFS2_SEEK_CUR) => size;
-    lfs2_file_read(&lfs2, &file[0], buffer, size) => size;
-    memcmp(buffer, "kittycatcat", size) => 0;
-
-    lfs2_file_seek(&lfs2, &file[0], size, LFS2_SEEK_CUR) => 3*size;
-    lfs2_file_read(&lfs2, &file[0], buffer, size) => size;
-    memcmp(buffer, "kittycatcat", size) => 0;
-
-    lfs2_file_seek(&lfs2, &file[0], pos, LFS2_SEEK_SET) => pos;
-    lfs2_file_read(&lfs2, &file[0], buffer, size) => size;
-    memcmp(buffer, "kittycatcat", size) => 0;
-
-    lfs2_file_seek(&lfs2, &file[0], -size, LFS2_SEEK_CUR) => pos;
-    lfs2_file_read(&lfs2, &file[0], buffer, size) => size;
-    memcmp(buffer, "kittycatcat", size) => 0;
-
-    lfs2_file_seek(&lfs2, &file[0], -size, LFS2_SEEK_END) >= 0 => 1;
-    lfs2_file_read(&lfs2, &file[0], buffer, size) => size;
-    memcmp(buffer, "kittycatcat", size) => 0;
-
-    size = lfs2_file_size(&lfs2, &file[0]);
-    lfs2_file_seek(&lfs2, &file[0], 0, LFS2_SEEK_CUR) => size;
-
-    lfs2_file_close(&lfs2, &file[0]) => 0;
+        pos = lfs2_file_tell(&lfs2, &file);
+    }
+    pos >= 0 => 1;
+
+    lfs2_file_seek(&lfs2, &file, pos, LFS2_SEEK_SET) => pos;
+    lfs2_file_read(&lfs2, &file, buffer, size) => size;
+    memcmp(buffer, "kittycatcat", size) => 0;
+
+    lfs2_file_rewind(&lfs2, &file) => 0;
+    lfs2_file_read(&lfs2, &file, buffer, size) => size;
+    memcmp(buffer, "kittycatcat", size) => 0;
+
+    lfs2_file_seek(&lfs2, &file, 0, LFS2_SEEK_CUR) => size;
+    lfs2_file_read(&lfs2, &file, buffer, size) => size;
+    memcmp(buffer, "kittycatcat", size) => 0;
+
+    lfs2_file_seek(&lfs2, &file, size, LFS2_SEEK_CUR) => 3*size;
+    lfs2_file_read(&lfs2, &file, buffer, size) => size;
+    memcmp(buffer, "kittycatcat", size) => 0;
+
+    lfs2_file_seek(&lfs2, &file, pos, LFS2_SEEK_SET) => pos;
+    lfs2_file_read(&lfs2, &file, buffer, size) => size;
+    memcmp(buffer, "kittycatcat", size) => 0;
+
+    lfs2_file_seek(&lfs2, &file, -size, LFS2_SEEK_CUR) => pos;
+    lfs2_file_read(&lfs2, &file, buffer, size) => size;
+    memcmp(buffer, "kittycatcat", size) => 0;
+
+    lfs2_file_seek(&lfs2, &file, -size, LFS2_SEEK_END) >= 0 => 1;
+    lfs2_file_read(&lfs2, &file, buffer, size) => size;
+    memcmp(buffer, "kittycatcat", size) => 0;
+
+    size = lfs2_file_size(&lfs2, &file);
+    lfs2_file_seek(&lfs2, &file, 0, LFS2_SEEK_CUR) => size;
+
+    lfs2_file_close(&lfs2, &file) => 0;
     lfs2_unmount(&lfs2) => 0;
 TEST
 
 echo "--- Simple file seek and write ---"
-tests/test.py << TEST
-    lfs2_mount(&lfs2, &cfg) => 0;
-    lfs2_file_open(&lfs2, &file[0], "hello/kitty042", LFS2_O_RDWR) => 0;
-
-    lfs2_soff_t pos;
-    size = strlen("kittycatcat");
+scripts/test.py << TEST
+    lfs2_mount(&lfs2, &cfg) => 0;
+    lfs2_file_open(&lfs2, &file, "hello/kitty042", LFS2_O_RDWR) => 0;
+
+    lfs2_soff_t pos;
+    lfs2_size_t size = strlen("kittycatcat");
     for (int i = 0; i < $SMALLSIZE; i++) {
-        lfs2_file_read(&lfs2, &file[0], buffer, size) => size;
+        lfs2_file_read(&lfs2, &file, buffer, size) => size;
         memcmp(buffer, "kittycatcat", size) => 0;
-        pos = lfs2_file_tell(&lfs2, &file[0]);
-=======
-        sprintf(path, "kitty%03d", i);
-        lfs_dir_read(&lfs, &dir, &info) => 1;
-        strcmp(info.name, path) => 0;
-        pos = lfs_dir_tell(&lfs, &dir);
-    }
-    pos >= 0 => 1;
-
-    lfs_dir_seek(&lfs, &dir, pos) => 0;
-    sprintf(path, "kitty%03d", i);
-    lfs_dir_read(&lfs, &dir, &info) => 1;
-    strcmp(info.name, path) => 0;
-
-    lfs_dir_rewind(&lfs, &dir) => 0;
-    sprintf(path, "kitty%03d", 0);
-    lfs_dir_read(&lfs, &dir, &info) => 1;
-    strcmp(info.name, ".") => 0;
-    lfs_dir_read(&lfs, &dir, &info) => 1;
-    strcmp(info.name, "..") => 0;
-    lfs_dir_read(&lfs, &dir, &info) => 1;
-    strcmp(info.name, path) => 0;
-
-    lfs_dir_seek(&lfs, &dir, pos) => 0;
-    sprintf(path, "kitty%03d", i);
-    lfs_dir_read(&lfs, &dir, &info) => 1;
-    strcmp(info.name, path) => 0;
-
-    lfs_dir_close(&lfs, &dir) => 0;
-    lfs_unmount(&lfs) => 0;
-TEST
-
-echo "--- Simple file seek ---"
-scripts/test.py << TEST
-    lfs_mount(&lfs, &cfg) => 0;
-    lfs_file_open(&lfs, &file, "hello/kitty042", LFS_O_RDONLY) => 0;
-
-    lfs_soff_t pos;
-    lfs_size_t size = strlen("kittycatcat");
-    for (int i = 0; i < $SMALLSIZE; i++) {
-        lfs_file_read(&lfs, &file, buffer, size) => size;
-        memcmp(buffer, "kittycatcat", size) => 0;
-        pos = lfs_file_tell(&lfs, &file);
-    }
-    pos >= 0 => 1;
-
-    lfs_file_seek(&lfs, &file, pos, LFS_SEEK_SET) => pos;
-    lfs_file_read(&lfs, &file, buffer, size) => size;
-    memcmp(buffer, "kittycatcat", size) => 0;
-
-    lfs_file_rewind(&lfs, &file) => 0;
-    lfs_file_read(&lfs, &file, buffer, size) => size;
-    memcmp(buffer, "kittycatcat", size) => 0;
-
-    lfs_file_seek(&lfs, &file, 0, LFS_SEEK_CUR) => size;
-    lfs_file_read(&lfs, &file, buffer, size) => size;
-    memcmp(buffer, "kittycatcat", size) => 0;
-
-    lfs_file_seek(&lfs, &file, size, LFS_SEEK_CUR) => 3*size;
-    lfs_file_read(&lfs, &file, buffer, size) => size;
-    memcmp(buffer, "kittycatcat", size) => 0;
-
-    lfs_file_seek(&lfs, &file, pos, LFS_SEEK_SET) => pos;
-    lfs_file_read(&lfs, &file, buffer, size) => size;
-    memcmp(buffer, "kittycatcat", size) => 0;
-
-    lfs_file_seek(&lfs, &file, -size, LFS_SEEK_CUR) => pos;
-    lfs_file_read(&lfs, &file, buffer, size) => size;
-    memcmp(buffer, "kittycatcat", size) => 0;
-
-    lfs_file_seek(&lfs, &file, -size, LFS_SEEK_END) >= 0 => 1;
-    lfs_file_read(&lfs, &file, buffer, size) => size;
-    memcmp(buffer, "kittycatcat", size) => 0;
-
-    size = lfs_file_size(&lfs, &file);
-    lfs_file_seek(&lfs, &file, 0, LFS_SEEK_CUR) => size;
-
-    lfs_file_close(&lfs, &file) => 0;
-    lfs_unmount(&lfs) => 0;
-TEST
-
-echo "--- Large file seek ---"
-scripts/test.py << TEST
-    lfs_mount(&lfs, &cfg) => 0;
-    lfs_file_open(&lfs, &file, "hello/kitty042", LFS_O_RDONLY) => 0;
-
-    lfs_soff_t pos;
-    lfs_size_t size = strlen("kittycatcat");
+        pos = lfs2_file_tell(&lfs2, &file);
+    }
+    pos >= 0 => 1;
+
+    memcpy(buffer, "doggodogdog", size);
+    lfs2_file_seek(&lfs2, &file, pos, LFS2_SEEK_SET) => pos;
+    lfs2_file_write(&lfs2, &file, buffer, size) => size;
+
+    lfs2_file_seek(&lfs2, &file, pos, LFS2_SEEK_SET) => pos;
+    lfs2_file_read(&lfs2, &file, buffer, size) => size;
+    memcmp(buffer, "doggodogdog", size) => 0;
+
+    lfs2_file_rewind(&lfs2, &file) => 0;
+    lfs2_file_read(&lfs2, &file, buffer, size) => size;
+    memcmp(buffer, "kittycatcat", size) => 0;
+
+    lfs2_file_seek(&lfs2, &file, pos, LFS2_SEEK_SET) => pos;
+    lfs2_file_read(&lfs2, &file, buffer, size) => size;
+    memcmp(buffer, "doggodogdog", size) => 0;
+
+    lfs2_file_seek(&lfs2, &file, -size, LFS2_SEEK_END) >= 0 => 1;
+    lfs2_file_read(&lfs2, &file, buffer, size) => size;
+    memcmp(buffer, "kittycatcat", size) => 0;
+
+    size = lfs2_file_size(&lfs2, &file);
+    lfs2_file_seek(&lfs2, &file, 0, LFS2_SEEK_CUR) => size;
+
+    lfs2_file_close(&lfs2, &file) => 0;
+    lfs2_unmount(&lfs2) => 0;
+TEST
+
+echo "--- Large file seek and write ---"
+scripts/test.py << TEST
+    lfs2_mount(&lfs2, &cfg) => 0;
+    lfs2_file_open(&lfs2, &file, "hello/kitty042", LFS2_O_RDWR) => 0;
+
+    lfs2_soff_t pos;
+    lfs2_size_t size = strlen("kittycatcat");
     for (int i = 0; i < $MEDIUMSIZE; i++) {
-        lfs_file_read(&lfs, &file, buffer, size) => size;
-        memcmp(buffer, "kittycatcat", size) => 0;
-        pos = lfs_file_tell(&lfs, &file);
-    }
-    pos >= 0 => 1;
-
-    lfs_file_seek(&lfs, &file, pos, LFS_SEEK_SET) => pos;
-    lfs_file_read(&lfs, &file, buffer, size) => size;
-    memcmp(buffer, "kittycatcat", size) => 0;
-
-    lfs_file_rewind(&lfs, &file) => 0;
-    lfs_file_read(&lfs, &file, buffer, size) => size;
-    memcmp(buffer, "kittycatcat", size) => 0;
-
-    lfs_file_seek(&lfs, &file, 0, LFS_SEEK_CUR) => size;
-    lfs_file_read(&lfs, &file, buffer, size) => size;
-    memcmp(buffer, "kittycatcat", size) => 0;
-
-    lfs_file_seek(&lfs, &file, size, LFS_SEEK_CUR) => 3*size;
-    lfs_file_read(&lfs, &file, buffer, size) => size;
-    memcmp(buffer, "kittycatcat", size) => 0;
-
-    lfs_file_seek(&lfs, &file, pos, LFS_SEEK_SET) => pos;
-    lfs_file_read(&lfs, &file, buffer, size) => size;
-    memcmp(buffer, "kittycatcat", size) => 0;
-
-    lfs_file_seek(&lfs, &file, -size, LFS_SEEK_CUR) => pos;
-    lfs_file_read(&lfs, &file, buffer, size) => size;
-    memcmp(buffer, "kittycatcat", size) => 0;
-
-    lfs_file_seek(&lfs, &file, -size, LFS_SEEK_END) >= 0 => 1;
-    lfs_file_read(&lfs, &file, buffer, size) => size;
-    memcmp(buffer, "kittycatcat", size) => 0;
-
-    size = lfs_file_size(&lfs, &file);
-    lfs_file_seek(&lfs, &file, 0, LFS_SEEK_CUR) => size;
-
-    lfs_file_close(&lfs, &file) => 0;
-    lfs_unmount(&lfs) => 0;
-TEST
-
-echo "--- Simple file seek and write ---"
-scripts/test.py << TEST
-    lfs_mount(&lfs, &cfg) => 0;
-    lfs_file_open(&lfs, &file, "hello/kitty042", LFS_O_RDWR) => 0;
-
-    lfs_soff_t pos;
-    lfs_size_t size = strlen("kittycatcat");
-    for (int i = 0; i < $SMALLSIZE; i++) {
-        lfs_file_read(&lfs, &file, buffer, size) => size;
-        memcmp(buffer, "kittycatcat", size) => 0;
-        pos = lfs_file_tell(&lfs, &file);
->>>>>>> db054684
-    }
-    pos >= 0 => 1;
-
-    memcpy(buffer, "doggodogdog", size);
-<<<<<<< HEAD
-    lfs2_file_seek(&lfs2, &file[0], pos, LFS2_SEEK_SET) => pos;
-    lfs2_file_write(&lfs2, &file[0], buffer, size) => size;
-
-    lfs2_file_seek(&lfs2, &file[0], pos, LFS2_SEEK_SET) => pos;
-    lfs2_file_read(&lfs2, &file[0], buffer, size) => size;
-    memcmp(buffer, "doggodogdog", size) => 0;
-
-    lfs2_file_rewind(&lfs2, &file[0]) => 0;
-    lfs2_file_read(&lfs2, &file[0], buffer, size) => size;
-    memcmp(buffer, "kittycatcat", size) => 0;
-
-    lfs2_file_seek(&lfs2, &file[0], pos, LFS2_SEEK_SET) => pos;
-    lfs2_file_read(&lfs2, &file[0], buffer, size) => size;
-    memcmp(buffer, "doggodogdog", size) => 0;
-
-    lfs2_file_seek(&lfs2, &file[0], -size, LFS2_SEEK_END) >= 0 => 1;
-    lfs2_file_read(&lfs2, &file[0], buffer, size) => size;
-    memcmp(buffer, "kittycatcat", size) => 0;
-
-    size = lfs2_file_size(&lfs2, &file[0]);
-    lfs2_file_seek(&lfs2, &file[0], 0, LFS2_SEEK_CUR) => size;
-
-    lfs2_file_close(&lfs2, &file[0]) => 0;
-    lfs2_unmount(&lfs2) => 0;
-TEST
-
-echo "--- Large file seek and write ---"
-tests/test.py << TEST
-    lfs2_mount(&lfs2, &cfg) => 0;
-    lfs2_file_open(&lfs2, &file[0], "hello/kitty042", LFS2_O_RDWR) => 0;
-
-    lfs2_soff_t pos;
-    size = strlen("kittycatcat");
-    for (int i = 0; i < $MEDIUMSIZE; i++) {
-        lfs2_file_read(&lfs2, &file[0], buffer, size) => size;
+        lfs2_file_read(&lfs2, &file, buffer, size) => size;
         if (i != $SMALLSIZE) {
             memcmp(buffer, "kittycatcat", size) => 0;
         }
-        pos = lfs2_file_tell(&lfs2, &file[0]);
-=======
-    lfs_file_seek(&lfs, &file, pos, LFS_SEEK_SET) => pos;
-    lfs_file_write(&lfs, &file, buffer, size) => size;
-
-    lfs_file_seek(&lfs, &file, pos, LFS_SEEK_SET) => pos;
-    lfs_file_read(&lfs, &file, buffer, size) => size;
+        pos = lfs2_file_tell(&lfs2, &file);
+    }
+    pos >= 0 => 1;
+
+    memcpy(buffer, "doggodogdog", size);
+    lfs2_file_seek(&lfs2, &file, pos, LFS2_SEEK_SET) => pos;
+    lfs2_file_write(&lfs2, &file, buffer, size) => size;
+
+    lfs2_file_seek(&lfs2, &file, pos, LFS2_SEEK_SET) => pos;
+    lfs2_file_read(&lfs2, &file, buffer, size) => size;
     memcmp(buffer, "doggodogdog", size) => 0;
 
-    lfs_file_rewind(&lfs, &file) => 0;
-    lfs_file_read(&lfs, &file, buffer, size) => size;
-    memcmp(buffer, "kittycatcat", size) => 0;
-
-    lfs_file_seek(&lfs, &file, pos, LFS_SEEK_SET) => pos;
-    lfs_file_read(&lfs, &file, buffer, size) => size;
+    lfs2_file_rewind(&lfs2, &file) => 0;
+    lfs2_file_read(&lfs2, &file, buffer, size) => size;
+    memcmp(buffer, "kittycatcat", size) => 0;
+
+    lfs2_file_seek(&lfs2, &file, pos, LFS2_SEEK_SET) => pos;
+    lfs2_file_read(&lfs2, &file, buffer, size) => size;
     memcmp(buffer, "doggodogdog", size) => 0;
 
-    lfs_file_seek(&lfs, &file, -size, LFS_SEEK_END) >= 0 => 1;
-    lfs_file_read(&lfs, &file, buffer, size) => size;
-    memcmp(buffer, "kittycatcat", size) => 0;
-
-    size = lfs_file_size(&lfs, &file);
-    lfs_file_seek(&lfs, &file, 0, LFS_SEEK_CUR) => size;
-
-    lfs_file_close(&lfs, &file) => 0;
-    lfs_unmount(&lfs) => 0;
-TEST
-
-echo "--- Large file seek and write ---"
-scripts/test.py << TEST
-    lfs_mount(&lfs, &cfg) => 0;
-    lfs_file_open(&lfs, &file, "hello/kitty042", LFS_O_RDWR) => 0;
-
-    lfs_soff_t pos;
-    lfs_size_t size = strlen("kittycatcat");
-    for (int i = 0; i < $MEDIUMSIZE; i++) {
-        lfs_file_read(&lfs, &file, buffer, size) => size;
-        if (i != $SMALLSIZE) {
-            memcmp(buffer, "kittycatcat", size) => 0;
-        }
-        pos = lfs_file_tell(&lfs, &file);
->>>>>>> db054684
-    }
-    pos >= 0 => 1;
-
-    memcpy(buffer, "doggodogdog", size);
-<<<<<<< HEAD
-    lfs2_file_seek(&lfs2, &file[0], pos, LFS2_SEEK_SET) => pos;
-    lfs2_file_write(&lfs2, &file[0], buffer, size) => size;
-
-    lfs2_file_seek(&lfs2, &file[0], pos, LFS2_SEEK_SET) => pos;
-    lfs2_file_read(&lfs2, &file[0], buffer, size) => size;
-    memcmp(buffer, "doggodogdog", size) => 0;
-
-    lfs2_file_rewind(&lfs2, &file[0]) => 0;
-    lfs2_file_read(&lfs2, &file[0], buffer, size) => size;
-    memcmp(buffer, "kittycatcat", size) => 0;
-
-    lfs2_file_seek(&lfs2, &file[0], pos, LFS2_SEEK_SET) => pos;
-    lfs2_file_read(&lfs2, &file[0], buffer, size) => size;
-    memcmp(buffer, "doggodogdog", size) => 0;
-
-    lfs2_file_seek(&lfs2, &file[0], -size, LFS2_SEEK_END) >= 0 => 1;
-    lfs2_file_read(&lfs2, &file[0], buffer, size) => size;
-    memcmp(buffer, "kittycatcat", size) => 0;
-
-    size = lfs2_file_size(&lfs2, &file[0]);
-    lfs2_file_seek(&lfs2, &file[0], 0, LFS2_SEEK_CUR) => size;
-
-    lfs2_file_close(&lfs2, &file[0]) => 0;
+    lfs2_file_seek(&lfs2, &file, -size, LFS2_SEEK_END) >= 0 => 1;
+    lfs2_file_read(&lfs2, &file, buffer, size) => size;
+    memcmp(buffer, "kittycatcat", size) => 0;
+
+    size = lfs2_file_size(&lfs2, &file);
+    lfs2_file_seek(&lfs2, &file, 0, LFS2_SEEK_CUR) => size;
+
+    lfs2_file_close(&lfs2, &file) => 0;
     lfs2_unmount(&lfs2) => 0;
 TEST
 
 echo "--- Boundary seek and write ---"
-tests/test.py << TEST
-    lfs2_mount(&lfs2, &cfg) => 0;
-    lfs2_file_open(&lfs2, &file[0], "hello/kitty042", LFS2_O_RDWR) => 0;
-
-    size = strlen("hedgehoghog");
+scripts/test.py << TEST
+    lfs2_mount(&lfs2, &cfg) => 0;
+    lfs2_file_open(&lfs2, &file, "hello/kitty042", LFS2_O_RDWR) => 0;
+
+    lfs2_size_t size = strlen("hedgehoghog");
     const lfs2_soff_t offsets[] = {512, 1020, 513, 1021, 511, 1019};
-=======
-    lfs_file_seek(&lfs, &file, pos, LFS_SEEK_SET) => pos;
-    lfs_file_write(&lfs, &file, buffer, size) => size;
-
-    lfs_file_seek(&lfs, &file, pos, LFS_SEEK_SET) => pos;
-    lfs_file_read(&lfs, &file, buffer, size) => size;
-    memcmp(buffer, "doggodogdog", size) => 0;
-
-    lfs_file_rewind(&lfs, &file) => 0;
-    lfs_file_read(&lfs, &file, buffer, size) => size;
-    memcmp(buffer, "kittycatcat", size) => 0;
-
-    lfs_file_seek(&lfs, &file, pos, LFS_SEEK_SET) => pos;
-    lfs_file_read(&lfs, &file, buffer, size) => size;
-    memcmp(buffer, "doggodogdog", size) => 0;
-
-    lfs_file_seek(&lfs, &file, -size, LFS_SEEK_END) >= 0 => 1;
-    lfs_file_read(&lfs, &file, buffer, size) => size;
-    memcmp(buffer, "kittycatcat", size) => 0;
-
-    size = lfs_file_size(&lfs, &file);
-    lfs_file_seek(&lfs, &file, 0, LFS_SEEK_CUR) => size;
-
-    lfs_file_close(&lfs, &file) => 0;
-    lfs_unmount(&lfs) => 0;
-TEST
-
-echo "--- Boundary seek and write ---"
-scripts/test.py << TEST
-    lfs_mount(&lfs, &cfg) => 0;
-    lfs_file_open(&lfs, &file, "hello/kitty042", LFS_O_RDWR) => 0;
-
-    lfs_size_t size = strlen("hedgehoghog");
-    const lfs_soff_t offsets[] = {512, 1020, 513, 1021, 511, 1019};
->>>>>>> db054684
 
     for (unsigned i = 0; i < sizeof(offsets) / sizeof(offsets[0]); i++) {
         lfs2_soff_t off = offsets[i];
         memcpy(buffer, "hedgehoghog", size);
-<<<<<<< HEAD
-        lfs2_file_seek(&lfs2, &file[0], off, LFS2_SEEK_SET) => off;
-        lfs2_file_write(&lfs2, &file[0], buffer, size) => size;
-        lfs2_file_seek(&lfs2, &file[0], off, LFS2_SEEK_SET) => off;
-        lfs2_file_read(&lfs2, &file[0], buffer, size) => size;
+        lfs2_file_seek(&lfs2, &file, off, LFS2_SEEK_SET) => off;
+        lfs2_file_write(&lfs2, &file, buffer, size) => size;
+        lfs2_file_seek(&lfs2, &file, off, LFS2_SEEK_SET) => off;
+        lfs2_file_read(&lfs2, &file, buffer, size) => size;
         memcmp(buffer, "hedgehoghog", size) => 0;
 
-        lfs2_file_seek(&lfs2, &file[0], 0, LFS2_SEEK_SET) => 0;
-        lfs2_file_read(&lfs2, &file[0], buffer, size) => size;
+        lfs2_file_seek(&lfs2, &file, 0, LFS2_SEEK_SET) => 0;
+        lfs2_file_read(&lfs2, &file, buffer, size) => size;
         memcmp(buffer, "kittycatcat", size) => 0;
 
-        lfs2_file_sync(&lfs2, &file[0]) => 0;
-    }
-
-    lfs2_file_close(&lfs2, &file[0]) => 0;
+        lfs2_file_sync(&lfs2, &file) => 0;
+    }
+
+    lfs2_file_close(&lfs2, &file) => 0;
     lfs2_unmount(&lfs2) => 0;
 TEST
 
 echo "--- Out-of-bounds seek ---"
-tests/test.py << TEST
-    lfs2_mount(&lfs2, &cfg) => 0;
-    lfs2_file_open(&lfs2, &file[0], "hello/kitty042", LFS2_O_RDWR) => 0;
-
-    size = strlen("kittycatcat");
-    lfs2_file_size(&lfs2, &file[0]) => $LARGESIZE*size;
-    lfs2_file_seek(&lfs2, &file[0], ($LARGESIZE+$SMALLSIZE)*size,
+scripts/test.py << TEST
+    lfs2_mount(&lfs2, &cfg) => 0;
+    lfs2_file_open(&lfs2, &file, "hello/kitty042", LFS2_O_RDWR) => 0;
+
+    lfs2_size_t size = strlen("kittycatcat");
+    lfs2_file_size(&lfs2, &file) => $LARGESIZE*size;
+    lfs2_file_seek(&lfs2, &file, ($LARGESIZE+$SMALLSIZE)*size,
             LFS2_SEEK_SET) => ($LARGESIZE+$SMALLSIZE)*size;
-    lfs2_file_read(&lfs2, &file[0], buffer, size) => 0;
+    lfs2_file_read(&lfs2, &file, buffer, size) => 0;
 
     memcpy(buffer, "porcupineee", size);
-    lfs2_file_write(&lfs2, &file[0], buffer, size) => size;
-
-    lfs2_file_seek(&lfs2, &file[0], ($LARGESIZE+$SMALLSIZE)*size,
+    lfs2_file_write(&lfs2, &file, buffer, size) => size;
+
+    lfs2_file_seek(&lfs2, &file, ($LARGESIZE+$SMALLSIZE)*size,
             LFS2_SEEK_SET) => ($LARGESIZE+$SMALLSIZE)*size;
-    lfs2_file_read(&lfs2, &file[0], buffer, size) => size;
+    lfs2_file_read(&lfs2, &file, buffer, size) => size;
     memcmp(buffer, "porcupineee", size) => 0;
 
-    lfs2_file_seek(&lfs2, &file[0], $LARGESIZE*size,
+    lfs2_file_seek(&lfs2, &file, $LARGESIZE*size,
             LFS2_SEEK_SET) => $LARGESIZE*size;
-    lfs2_file_read(&lfs2, &file[0], buffer, size) => size;
+    lfs2_file_read(&lfs2, &file, buffer, size) => size;
     memcmp(buffer, "\0\0\0\0\0\0\0\0\0\0\0", size) => 0;
 
-    lfs2_file_seek(&lfs2, &file[0], -(($LARGESIZE+$SMALLSIZE)*size),
+    lfs2_file_seek(&lfs2, &file, -(($LARGESIZE+$SMALLSIZE)*size),
             LFS2_SEEK_CUR) => LFS2_ERR_INVAL;
-    lfs2_file_tell(&lfs2, &file[0]) => ($LARGESIZE+1)*size;
-
-    lfs2_file_seek(&lfs2, &file[0], -(($LARGESIZE+2*$SMALLSIZE)*size),
+    lfs2_file_tell(&lfs2, &file) => ($LARGESIZE+1)*size;
+
+    lfs2_file_seek(&lfs2, &file, -(($LARGESIZE+2*$SMALLSIZE)*size),
             LFS2_SEEK_END) => LFS2_ERR_INVAL;
-    lfs2_file_tell(&lfs2, &file[0]) => ($LARGESIZE+1)*size;
-
-    lfs2_file_close(&lfs2, &file[0]) => 0;
-    lfs2_unmount(&lfs2) => 0;
-=======
-        lfs_file_seek(&lfs, &file, off, LFS_SEEK_SET) => off;
-        lfs_file_write(&lfs, &file, buffer, size) => size;
-        lfs_file_seek(&lfs, &file, off, LFS_SEEK_SET) => off;
-        lfs_file_read(&lfs, &file, buffer, size) => size;
-        memcmp(buffer, "hedgehoghog", size) => 0;
-
-        lfs_file_seek(&lfs, &file, 0, LFS_SEEK_SET) => 0;
-        lfs_file_read(&lfs, &file, buffer, size) => size;
-        memcmp(buffer, "kittycatcat", size) => 0;
-
-        lfs_file_sync(&lfs, &file) => 0;
-    }
-
-    lfs_file_close(&lfs, &file) => 0;
-    lfs_unmount(&lfs) => 0;
-TEST
-
-echo "--- Out-of-bounds seek ---"
-scripts/test.py << TEST
-    lfs_mount(&lfs, &cfg) => 0;
-    lfs_file_open(&lfs, &file, "hello/kitty042", LFS_O_RDWR) => 0;
-
-    lfs_size_t size = strlen("kittycatcat");
-    lfs_file_size(&lfs, &file) => $LARGESIZE*size;
-    lfs_file_seek(&lfs, &file, ($LARGESIZE+$SMALLSIZE)*size,
-            LFS_SEEK_SET) => ($LARGESIZE+$SMALLSIZE)*size;
-    lfs_file_read(&lfs, &file, buffer, size) => 0;
-
-    memcpy(buffer, "porcupineee", size);
-    lfs_file_write(&lfs, &file, buffer, size) => size;
-
-    lfs_file_seek(&lfs, &file, ($LARGESIZE+$SMALLSIZE)*size,
-            LFS_SEEK_SET) => ($LARGESIZE+$SMALLSIZE)*size;
-    lfs_file_read(&lfs, &file, buffer, size) => size;
-    memcmp(buffer, "porcupineee", size) => 0;
-
-    lfs_file_seek(&lfs, &file, $LARGESIZE*size,
-            LFS_SEEK_SET) => $LARGESIZE*size;
-    lfs_file_read(&lfs, &file, buffer, size) => size;
-    memcmp(buffer, "\0\0\0\0\0\0\0\0\0\0\0", size) => 0;
-
-    lfs_file_seek(&lfs, &file, -(($LARGESIZE+$SMALLSIZE)*size),
-            LFS_SEEK_CUR) => LFS_ERR_INVAL;
-    lfs_file_tell(&lfs, &file) => ($LARGESIZE+1)*size;
-
-    lfs_file_seek(&lfs, &file, -(($LARGESIZE+2*$SMALLSIZE)*size),
-            LFS_SEEK_END) => LFS_ERR_INVAL;
-    lfs_file_tell(&lfs, &file) => ($LARGESIZE+1)*size;
-
-    lfs_file_close(&lfs, &file) => 0;
-    lfs_unmount(&lfs) => 0;
->>>>>>> db054684
+    lfs2_file_tell(&lfs2, &file) => ($LARGESIZE+1)*size;
+
+    lfs2_file_close(&lfs2, &file) => 0;
+    lfs2_unmount(&lfs2) => 0;
 TEST
 
 echo "--- Inline write and seek ---"
 for SIZE in $SMALLSIZE $MEDIUMSIZE $LARGESIZE
 do
-<<<<<<< HEAD
-tests/test.py << TEST
-    lfs2_mount(&lfs2, &cfg) => 0;
-    lfs2_file_open(&lfs2, &file[0], "hello/tinykitty$SIZE",
+scripts/test.py << TEST
+    lfs2_mount(&lfs2, &cfg) => 0;
+    lfs2_file_open(&lfs2, &file, "hello/tinykitty$SIZE",
             LFS2_O_RDWR | LFS2_O_CREAT) => 0;
-=======
-scripts/test.py << TEST
-    lfs_mount(&lfs, &cfg) => 0;
-    lfs_file_open(&lfs, &file, "hello/tinykitty$SIZE",
-            LFS_O_RDWR | LFS_O_CREAT) => 0;
->>>>>>> db054684
     int j = 0;
     int k = 0;
 
     memcpy(buffer, "abcdefghijklmnopqrstuvwxyz", 26);
     for (unsigned i = 0; i < $SIZE; i++) {
-<<<<<<< HEAD
-        lfs2_file_write(&lfs2, &file[0], &buffer[j++ % 26], 1) => 1;
-        lfs2_file_tell(&lfs2, &file[0]) => i+1;
-        lfs2_file_size(&lfs2, &file[0]) => i+1;
-    }
-
-    lfs2_file_seek(&lfs2, &file[0], 0, LFS2_SEEK_SET) => 0;
-    lfs2_file_tell(&lfs2, &file[0]) => 0;
-    lfs2_file_size(&lfs2, &file[0]) => $SIZE;
+        lfs2_file_write(&lfs2, &file, &buffer[j++ % 26], 1) => 1;
+        lfs2_file_tell(&lfs2, &file) => i+1;
+        lfs2_file_size(&lfs2, &file) => i+1;
+    }
+
+    lfs2_file_seek(&lfs2, &file, 0, LFS2_SEEK_SET) => 0;
+    lfs2_file_tell(&lfs2, &file) => 0;
+    lfs2_file_size(&lfs2, &file) => $SIZE;
     for (unsigned i = 0; i < $SIZE; i++) {
         uint8_t c;
-        lfs2_file_read(&lfs2, &file[0], &c, 1) => 1;
+        lfs2_file_read(&lfs2, &file, &c, 1) => 1;
         c => buffer[k++ % 26];
     }
 
-    lfs2_file_sync(&lfs2, &file[0]) => 0;
-    lfs2_file_tell(&lfs2, &file[0]) => $SIZE;
-    lfs2_file_size(&lfs2, &file[0]) => $SIZE;
-
-    lfs2_file_seek(&lfs2, &file[0], 0, LFS2_SEEK_SET) => 0;
+    lfs2_file_sync(&lfs2, &file) => 0;
+    lfs2_file_tell(&lfs2, &file) => $SIZE;
+    lfs2_file_size(&lfs2, &file) => $SIZE;
+
+    lfs2_file_seek(&lfs2, &file, 0, LFS2_SEEK_SET) => 0;
     for (unsigned i = 0; i < $SIZE; i++) {
-        lfs2_file_write(&lfs2, &file[0], &buffer[j++ % 26], 1) => 1;
-        lfs2_file_tell(&lfs2, &file[0]) => i+1;
-        lfs2_file_size(&lfs2, &file[0]) => $SIZE;
-        lfs2_file_sync(&lfs2, &file[0]) => 0;
-        lfs2_file_tell(&lfs2, &file[0]) => i+1;
-        lfs2_file_size(&lfs2, &file[0]) => $SIZE;
+        lfs2_file_write(&lfs2, &file, &buffer[j++ % 26], 1) => 1;
+        lfs2_file_tell(&lfs2, &file) => i+1;
+        lfs2_file_size(&lfs2, &file) => $SIZE;
+        lfs2_file_sync(&lfs2, &file) => 0;
+        lfs2_file_tell(&lfs2, &file) => i+1;
+        lfs2_file_size(&lfs2, &file) => $SIZE;
         if (i < $SIZE-2) {
             uint8_t c[3];
-            lfs2_file_seek(&lfs2, &file[0], -1, LFS2_SEEK_CUR) => i;
-            lfs2_file_read(&lfs2, &file[0], &c, 3) => 3;
-            lfs2_file_tell(&lfs2, &file[0]) => i+3;
-            lfs2_file_size(&lfs2, &file[0]) => $SIZE;
-            lfs2_file_seek(&lfs2, &file[0], i+1, LFS2_SEEK_SET) => i+1;
-            lfs2_file_tell(&lfs2, &file[0]) => i+1;
-            lfs2_file_size(&lfs2, &file[0]) => $SIZE;
+            lfs2_file_seek(&lfs2, &file, -1, LFS2_SEEK_CUR) => i;
+            lfs2_file_read(&lfs2, &file, &c, 3) => 3;
+            lfs2_file_tell(&lfs2, &file) => i+3;
+            lfs2_file_size(&lfs2, &file) => $SIZE;
+            lfs2_file_seek(&lfs2, &file, i+1, LFS2_SEEK_SET) => i+1;
+            lfs2_file_tell(&lfs2, &file) => i+1;
+            lfs2_file_size(&lfs2, &file) => $SIZE;
         }
     }
 
-    lfs2_file_seek(&lfs2, &file[0], 0, LFS2_SEEK_SET) => 0;
-    lfs2_file_tell(&lfs2, &file[0]) => 0;
-    lfs2_file_size(&lfs2, &file[0]) => $SIZE;
+    lfs2_file_seek(&lfs2, &file, 0, LFS2_SEEK_SET) => 0;
+    lfs2_file_tell(&lfs2, &file) => 0;
+    lfs2_file_size(&lfs2, &file) => $SIZE;
     for (unsigned i = 0; i < $SIZE; i++) {
         uint8_t c;
-        lfs2_file_read(&lfs2, &file[0], &c, 1) => 1;
+        lfs2_file_read(&lfs2, &file, &c, 1) => 1;
         c => buffer[k++ % 26];
     }
 
-    lfs2_file_sync(&lfs2, &file[0]) => 0;
-    lfs2_file_tell(&lfs2, &file[0]) => $SIZE;
-    lfs2_file_size(&lfs2, &file[0]) => $SIZE;
-
-    lfs2_file_close(&lfs2, &file[0]) => 0;
-    lfs2_unmount(&lfs2) => 0;
-=======
-        lfs_file_write(&lfs, &file, &buffer[j++ % 26], 1) => 1;
-        lfs_file_tell(&lfs, &file) => i+1;
-        lfs_file_size(&lfs, &file) => i+1;
-    }
-
-    lfs_file_seek(&lfs, &file, 0, LFS_SEEK_SET) => 0;
-    lfs_file_tell(&lfs, &file) => 0;
-    lfs_file_size(&lfs, &file) => $SIZE;
-    for (unsigned i = 0; i < $SIZE; i++) {
-        uint8_t c;
-        lfs_file_read(&lfs, &file, &c, 1) => 1;
-        c => buffer[k++ % 26];
-    }
-
-    lfs_file_sync(&lfs, &file) => 0;
-    lfs_file_tell(&lfs, &file) => $SIZE;
-    lfs_file_size(&lfs, &file) => $SIZE;
-
-    lfs_file_seek(&lfs, &file, 0, LFS_SEEK_SET) => 0;
-    for (unsigned i = 0; i < $SIZE; i++) {
-        lfs_file_write(&lfs, &file, &buffer[j++ % 26], 1) => 1;
-        lfs_file_tell(&lfs, &file) => i+1;
-        lfs_file_size(&lfs, &file) => $SIZE;
-        lfs_file_sync(&lfs, &file) => 0;
-        lfs_file_tell(&lfs, &file) => i+1;
-        lfs_file_size(&lfs, &file) => $SIZE;
-        if (i < $SIZE-2) {
-            uint8_t c[3];
-            lfs_file_seek(&lfs, &file, -1, LFS_SEEK_CUR) => i;
-            lfs_file_read(&lfs, &file, &c, 3) => 3;
-            lfs_file_tell(&lfs, &file) => i+3;
-            lfs_file_size(&lfs, &file) => $SIZE;
-            lfs_file_seek(&lfs, &file, i+1, LFS_SEEK_SET) => i+1;
-            lfs_file_tell(&lfs, &file) => i+1;
-            lfs_file_size(&lfs, &file) => $SIZE;
-        }
-    }
-
-    lfs_file_seek(&lfs, &file, 0, LFS_SEEK_SET) => 0;
-    lfs_file_tell(&lfs, &file) => 0;
-    lfs_file_size(&lfs, &file) => $SIZE;
-    for (unsigned i = 0; i < $SIZE; i++) {
-        uint8_t c;
-        lfs_file_read(&lfs, &file, &c, 1) => 1;
-        c => buffer[k++ % 26];
-    }
-
-    lfs_file_sync(&lfs, &file) => 0;
-    lfs_file_tell(&lfs, &file) => $SIZE;
-    lfs_file_size(&lfs, &file) => $SIZE;
-
-    lfs_file_close(&lfs, &file) => 0;
-    lfs_unmount(&lfs) => 0;
->>>>>>> db054684
+    lfs2_file_sync(&lfs2, &file) => 0;
+    lfs2_file_tell(&lfs2, &file) => $SIZE;
+    lfs2_file_size(&lfs2, &file) => $SIZE;
+
+    lfs2_file_close(&lfs2, &file) => 0;
+    lfs2_unmount(&lfs2) => 0;
 TEST
 done
 
