#!/bin/bash
set -eu
export TEST_FILE=$0
trap 'export TEST_LINE=$LINENO' DEBUG

echo "=== Directory tests ==="

LARGESIZE=128

rm -rf blocks
<<<<<<< HEAD
tests/test.py << TEST
    lfs2_format(&lfs2, &cfg) => 0;
TEST

echo "--- Root directory ---"
tests/test.py << TEST
    lfs2_mount(&lfs2, &cfg) => 0;
    lfs2_dir_open(&lfs2, &dir[0], "/") => 0;
    lfs2_dir_close(&lfs2, &dir[0]) => 0;
    lfs2_unmount(&lfs2) => 0;
TEST

echo "--- Directory creation ---"
tests/test.py << TEST
    lfs2_mount(&lfs2, &cfg) => 0;
    lfs2_mkdir(&lfs2, "potato") => 0;
    lfs2_unmount(&lfs2) => 0;
TEST

echo "--- File creation ---"
tests/test.py << TEST
    lfs2_mount(&lfs2, &cfg) => 0;
    lfs2_file_open(&lfs2, &file[0], "burito", LFS2_O_CREAT | LFS2_O_WRONLY) => 0;
    lfs2_file_close(&lfs2, &file[0]) => 0;
    lfs2_unmount(&lfs2) => 0;
TEST

echo "--- Directory iteration ---"
tests/test.py << TEST
    lfs2_mount(&lfs2, &cfg) => 0;
    lfs2_dir_open(&lfs2, &dir[0], "/") => 0;
    lfs2_dir_read(&lfs2, &dir[0], &info) => 1;
    strcmp(info.name, ".") => 0;
    info.type => LFS2_TYPE_DIR;
    lfs2_dir_read(&lfs2, &dir[0], &info) => 1;
    strcmp(info.name, "..") => 0;
    info.type => LFS2_TYPE_DIR;
    lfs2_dir_read(&lfs2, &dir[0], &info) => 1;
    strcmp(info.name, "burito") => 0;
    info.type => LFS2_TYPE_REG;
    lfs2_dir_read(&lfs2, &dir[0], &info) => 1;
    strcmp(info.name, "potato") => 0;
    info.type => LFS2_TYPE_DIR;
    lfs2_dir_read(&lfs2, &dir[0], &info) => 0;
    lfs2_dir_close(&lfs2, &dir[0]) => 0;
    lfs2_unmount(&lfs2) => 0;
TEST

echo "--- Directory failures ---"
tests/test.py << TEST
    lfs2_mount(&lfs2, &cfg) => 0;
    lfs2_mkdir(&lfs2, "potato") => LFS2_ERR_EXIST;
    lfs2_dir_open(&lfs2, &dir[0], "tomato") => LFS2_ERR_NOENT;
    lfs2_dir_open(&lfs2, &dir[0], "burito") => LFS2_ERR_NOTDIR;
    lfs2_file_open(&lfs2, &file[0], "tomato", LFS2_O_RDONLY) => LFS2_ERR_NOENT;
    lfs2_file_open(&lfs2, &file[0], "potato", LFS2_O_RDONLY) => LFS2_ERR_ISDIR;
    lfs2_unmount(&lfs2) => 0;
TEST

echo "--- Nested directories ---"
tests/test.py << TEST
    lfs2_mount(&lfs2, &cfg) => 0;
    lfs2_mkdir(&lfs2, "potato/baked") => 0;
    lfs2_mkdir(&lfs2, "potato/sweet") => 0;
    lfs2_mkdir(&lfs2, "potato/fried") => 0;
    lfs2_unmount(&lfs2) => 0;
TEST
tests/test.py << TEST
    lfs2_mount(&lfs2, &cfg) => 0;
    lfs2_dir_open(&lfs2, &dir[0], "potato") => 0;
    lfs2_dir_read(&lfs2, &dir[0], &info) => 1;
    strcmp(info.name, ".") => 0;
    info.type => LFS2_TYPE_DIR;
    lfs2_dir_read(&lfs2, &dir[0], &info) => 1;
    strcmp(info.name, "..") => 0;
    info.type => LFS2_TYPE_DIR;
    lfs2_dir_read(&lfs2, &dir[0], &info) => 1;
    strcmp(info.name, "baked") => 0;
    info.type => LFS2_TYPE_DIR;
    lfs2_dir_read(&lfs2, &dir[0], &info) => 1;
    strcmp(info.name, "fried") => 0;
    info.type => LFS2_TYPE_DIR;
    lfs2_dir_read(&lfs2, &dir[0], &info) => 1;
    strcmp(info.name, "sweet") => 0;
    info.type => LFS2_TYPE_DIR;
    lfs2_dir_read(&lfs2, &dir[0], &info) => 0;
    lfs2_dir_close(&lfs2, &dir[0]) => 0;
    lfs2_unmount(&lfs2) => 0;
TEST

echo "--- Multi-block directory ---"
tests/test.py << TEST
    lfs2_mount(&lfs2, &cfg) => 0;
    lfs2_mkdir(&lfs2, "cactus") => 0;
    for (int i = 0; i < $LARGESIZE; i++) {
        sprintf((char*)buffer, "cactus/test%03d", i);
        lfs2_mkdir(&lfs2, (char*)buffer) => 0;
=======
scripts/test.py << TEST
    lfs_format(&lfs, &cfg) => 0;
TEST

echo "--- Root directory ---"
scripts/test.py << TEST
    lfs_mount(&lfs, &cfg) => 0;
    lfs_dir_open(&lfs, &dir, "/") => 0;
    lfs_dir_close(&lfs, &dir) => 0;
    lfs_unmount(&lfs) => 0;
TEST

echo "--- Directory creation ---"
scripts/test.py << TEST
    lfs_mount(&lfs, &cfg) => 0;
    lfs_mkdir(&lfs, "potato") => 0;
    lfs_unmount(&lfs) => 0;
TEST

echo "--- File creation ---"
scripts/test.py << TEST
    lfs_mount(&lfs, &cfg) => 0;
    lfs_file_open(&lfs, &file, "burito", LFS_O_CREAT | LFS_O_WRONLY) => 0;
    lfs_file_close(&lfs, &file) => 0;
    lfs_unmount(&lfs) => 0;
TEST

echo "--- Directory iteration ---"
scripts/test.py << TEST
    lfs_mount(&lfs, &cfg) => 0;
    lfs_dir_open(&lfs, &dir, "/") => 0;
    lfs_dir_read(&lfs, &dir, &info) => 1;
    strcmp(info.name, ".") => 0;
    info.type => LFS_TYPE_DIR;
    lfs_dir_read(&lfs, &dir, &info) => 1;
    strcmp(info.name, "..") => 0;
    info.type => LFS_TYPE_DIR;
    lfs_dir_read(&lfs, &dir, &info) => 1;
    strcmp(info.name, "burito") => 0;
    info.type => LFS_TYPE_REG;
    lfs_dir_read(&lfs, &dir, &info) => 1;
    strcmp(info.name, "potato") => 0;
    info.type => LFS_TYPE_DIR;
    lfs_dir_read(&lfs, &dir, &info) => 0;
    lfs_dir_close(&lfs, &dir) => 0;
    lfs_unmount(&lfs) => 0;
TEST

echo "--- Directory failures ---"
scripts/test.py << TEST
    lfs_mount(&lfs, &cfg) => 0;
    lfs_mkdir(&lfs, "potato") => LFS_ERR_EXIST;
    lfs_dir_open(&lfs, &dir, "tomato") => LFS_ERR_NOENT;
    lfs_dir_open(&lfs, &dir, "burito") => LFS_ERR_NOTDIR;
    lfs_file_open(&lfs, &file, "tomato", LFS_O_RDONLY) => LFS_ERR_NOENT;
    lfs_file_open(&lfs, &file, "potato", LFS_O_RDONLY) => LFS_ERR_ISDIR;
    lfs_unmount(&lfs) => 0;
TEST

echo "--- Nested directories ---"
scripts/test.py << TEST
    lfs_mount(&lfs, &cfg) => 0;
    lfs_mkdir(&lfs, "potato/baked") => 0;
    lfs_mkdir(&lfs, "potato/sweet") => 0;
    lfs_mkdir(&lfs, "potato/fried") => 0;
    lfs_unmount(&lfs) => 0;
TEST
scripts/test.py << TEST
    lfs_mount(&lfs, &cfg) => 0;
    lfs_dir_open(&lfs, &dir, "potato") => 0;
    lfs_dir_read(&lfs, &dir, &info) => 1;
    strcmp(info.name, ".") => 0;
    info.type => LFS_TYPE_DIR;
    lfs_dir_read(&lfs, &dir, &info) => 1;
    strcmp(info.name, "..") => 0;
    info.type => LFS_TYPE_DIR;
    lfs_dir_read(&lfs, &dir, &info) => 1;
    strcmp(info.name, "baked") => 0;
    info.type => LFS_TYPE_DIR;
    lfs_dir_read(&lfs, &dir, &info) => 1;
    strcmp(info.name, "fried") => 0;
    info.type => LFS_TYPE_DIR;
    lfs_dir_read(&lfs, &dir, &info) => 1;
    strcmp(info.name, "sweet") => 0;
    info.type => LFS_TYPE_DIR;
    lfs_dir_read(&lfs, &dir, &info) => 0;
    lfs_dir_close(&lfs, &dir) => 0;
    lfs_unmount(&lfs) => 0;
TEST

echo "--- Multi-block directory ---"
scripts/test.py << TEST
    lfs_mount(&lfs, &cfg) => 0;
    lfs_mkdir(&lfs, "cactus") => 0;
    for (int i = 0; i < $LARGESIZE; i++) {
        sprintf(path, "cactus/test%03d", i);
        lfs_mkdir(&lfs, path) => 0;
>>>>>>> db054684
    }
    lfs2_unmount(&lfs2) => 0;
TEST
<<<<<<< HEAD
tests/test.py << TEST
    lfs2_mount(&lfs2, &cfg) => 0;
    lfs2_dir_open(&lfs2, &dir[0], "cactus") => 0;
    lfs2_dir_read(&lfs2, &dir[0], &info) => 1;
    strcmp(info.name, ".") => 0;
    info.type => LFS2_TYPE_DIR;
    lfs2_dir_read(&lfs2, &dir[0], &info) => 1;
=======
scripts/test.py << TEST
    lfs_mount(&lfs, &cfg) => 0;
    lfs_dir_open(&lfs, &dir, "cactus") => 0;
    lfs_dir_read(&lfs, &dir, &info) => 1;
    strcmp(info.name, ".") => 0;
    info.type => LFS_TYPE_DIR;
    lfs_dir_read(&lfs, &dir, &info) => 1;
>>>>>>> db054684
    strcmp(info.name, "..") => 0;
    info.type => LFS2_TYPE_DIR;
    for (int i = 0; i < $LARGESIZE; i++) {
<<<<<<< HEAD
        sprintf((char*)buffer, "test%03d", i);
        lfs2_dir_read(&lfs2, &dir[0], &info) => 1;
        strcmp(info.name, (char*)buffer) => 0;
        info.type => LFS2_TYPE_DIR;
    }
    lfs2_dir_read(&lfs2, &dir[0], &info) => 0;
    lfs2_unmount(&lfs2) => 0;
TEST

echo "--- Directory remove ---"
tests/test.py << TEST
    lfs2_mount(&lfs2, &cfg) => 0;
    lfs2_remove(&lfs2, "potato") => LFS2_ERR_NOTEMPTY;
    lfs2_remove(&lfs2, "potato/sweet") => 0;
    lfs2_remove(&lfs2, "potato/baked") => 0;
    lfs2_remove(&lfs2, "potato/fried") => 0;

    lfs2_dir_open(&lfs2, &dir[0], "potato") => 0;
    lfs2_dir_read(&lfs2, &dir[0], &info) => 1;
    strcmp(info.name, ".") => 0;
    info.type => LFS2_TYPE_DIR;
    lfs2_dir_read(&lfs2, &dir[0], &info) => 1;
    strcmp(info.name, "..") => 0;
    info.type => LFS2_TYPE_DIR;
    lfs2_dir_read(&lfs2, &dir[0], &info) => 0;
    lfs2_dir_close(&lfs2, &dir[0]) => 0;
=======
        sprintf(path, "test%03d", i);
        lfs_dir_read(&lfs, &dir, &info) => 1;
        strcmp(info.name, path) => 0;
        info.type => LFS_TYPE_DIR;
    }
    lfs_dir_read(&lfs, &dir, &info) => 0;
    lfs_unmount(&lfs) => 0;
TEST

echo "--- Directory remove ---"
scripts/test.py << TEST
    lfs_mount(&lfs, &cfg) => 0;
    lfs_remove(&lfs, "potato") => LFS_ERR_NOTEMPTY;
    lfs_remove(&lfs, "potato/sweet") => 0;
    lfs_remove(&lfs, "potato/baked") => 0;
    lfs_remove(&lfs, "potato/fried") => 0;

    lfs_dir_open(&lfs, &dir, "potato") => 0;
    lfs_dir_read(&lfs, &dir, &info) => 1;
    strcmp(info.name, ".") => 0;
    info.type => LFS_TYPE_DIR;
    lfs_dir_read(&lfs, &dir, &info) => 1;
    strcmp(info.name, "..") => 0;
    info.type => LFS_TYPE_DIR;
    lfs_dir_read(&lfs, &dir, &info) => 0;
    lfs_dir_close(&lfs, &dir) => 0;
>>>>>>> db054684

    lfs2_remove(&lfs2, "potato") => 0;

<<<<<<< HEAD
    lfs2_dir_open(&lfs2, &dir[0], "/") => 0;
    lfs2_dir_read(&lfs2, &dir[0], &info) => 1;
    strcmp(info.name, ".") => 0;
    info.type => LFS2_TYPE_DIR;
    lfs2_dir_read(&lfs2, &dir[0], &info) => 1;
    strcmp(info.name, "..") => 0;
    info.type => LFS2_TYPE_DIR;
    lfs2_dir_read(&lfs2, &dir[0], &info) => 1;
    strcmp(info.name, "burito") => 0;
    info.type => LFS2_TYPE_REG;
    lfs2_dir_read(&lfs2, &dir[0], &info) => 1;
    strcmp(info.name, "cactus") => 0;
    info.type => LFS2_TYPE_DIR;
    lfs2_dir_read(&lfs2, &dir[0], &info) => 0;
    lfs2_dir_close(&lfs2, &dir[0]) => 0;
    lfs2_unmount(&lfs2) => 0;
TEST
tests/test.py << TEST
    lfs2_mount(&lfs2, &cfg) => 0;
    lfs2_dir_open(&lfs2, &dir[0], "/") => 0;
    lfs2_dir_read(&lfs2, &dir[0], &info) => 1;
    strcmp(info.name, ".") => 0;
    info.type => LFS2_TYPE_DIR;
    lfs2_dir_read(&lfs2, &dir[0], &info) => 1;
    strcmp(info.name, "..") => 0;
    info.type => LFS2_TYPE_DIR;
    lfs2_dir_read(&lfs2, &dir[0], &info) => 1;
    strcmp(info.name, "burito") => 0;
    info.type => LFS2_TYPE_REG;
    lfs2_dir_read(&lfs2, &dir[0], &info) => 1;
    strcmp(info.name, "cactus") => 0;
    info.type => LFS2_TYPE_DIR;
    lfs2_dir_read(&lfs2, &dir[0], &info) => 0;
    lfs2_dir_close(&lfs2, &dir[0]) => 0;
    lfs2_unmount(&lfs2) => 0;
TEST

echo "--- Directory rename ---"
tests/test.py << TEST
    lfs2_mount(&lfs2, &cfg) => 0;
    lfs2_mkdir(&lfs2, "coldpotato") => 0;
    lfs2_mkdir(&lfs2, "coldpotato/baked") => 0;
    lfs2_mkdir(&lfs2, "coldpotato/sweet") => 0;
    lfs2_mkdir(&lfs2, "coldpotato/fried") => 0;
    lfs2_unmount(&lfs2) => 0;
TEST
tests/test.py << TEST
    lfs2_mount(&lfs2, &cfg) => 0;
    lfs2_rename(&lfs2, "coldpotato", "hotpotato") => 0;
    lfs2_unmount(&lfs2) => 0;
TEST
tests/test.py << TEST
    lfs2_mount(&lfs2, &cfg) => 0;
    lfs2_dir_open(&lfs2, &dir[0], "hotpotato") => 0;
    lfs2_dir_read(&lfs2, &dir[0], &info) => 1;
    strcmp(info.name, ".") => 0;
    info.type => LFS2_TYPE_DIR;
    lfs2_dir_read(&lfs2, &dir[0], &info) => 1;
    strcmp(info.name, "..") => 0;
    info.type => LFS2_TYPE_DIR;
    lfs2_dir_read(&lfs2, &dir[0], &info) => 1;
    strcmp(info.name, "baked") => 0;
    info.type => LFS2_TYPE_DIR;
    lfs2_dir_read(&lfs2, &dir[0], &info) => 1;
    strcmp(info.name, "fried") => 0;
    info.type => LFS2_TYPE_DIR;
    lfs2_dir_read(&lfs2, &dir[0], &info) => 1;
    strcmp(info.name, "sweet") => 0;
    info.type => LFS2_TYPE_DIR;
    lfs2_dir_read(&lfs2, &dir[0], &info) => 0;
    lfs2_dir_close(&lfs2, &dir[0]) => 0;
    lfs2_unmount(&lfs2) => 0;
TEST
tests/test.py << TEST
    lfs2_mount(&lfs2, &cfg) => 0;
    lfs2_mkdir(&lfs2, "warmpotato") => 0;
    lfs2_mkdir(&lfs2, "warmpotato/mushy") => 0;
    lfs2_rename(&lfs2, "hotpotato", "warmpotato") => LFS2_ERR_NOTEMPTY;
=======
    lfs_dir_open(&lfs, &dir, "/") => 0;
    lfs_dir_read(&lfs, &dir, &info) => 1;
    strcmp(info.name, ".") => 0;
    info.type => LFS_TYPE_DIR;
    lfs_dir_read(&lfs, &dir, &info) => 1;
    strcmp(info.name, "..") => 0;
    info.type => LFS_TYPE_DIR;
    lfs_dir_read(&lfs, &dir, &info) => 1;
    strcmp(info.name, "burito") => 0;
    info.type => LFS_TYPE_REG;
    lfs_dir_read(&lfs, &dir, &info) => 1;
    strcmp(info.name, "cactus") => 0;
    info.type => LFS_TYPE_DIR;
    lfs_dir_read(&lfs, &dir, &info) => 0;
    lfs_dir_close(&lfs, &dir) => 0;
    lfs_unmount(&lfs) => 0;
TEST
scripts/test.py << TEST
    lfs_mount(&lfs, &cfg) => 0;
    lfs_dir_open(&lfs, &dir, "/") => 0;
    lfs_dir_read(&lfs, &dir, &info) => 1;
    strcmp(info.name, ".") => 0;
    info.type => LFS_TYPE_DIR;
    lfs_dir_read(&lfs, &dir, &info) => 1;
    strcmp(info.name, "..") => 0;
    info.type => LFS_TYPE_DIR;
    lfs_dir_read(&lfs, &dir, &info) => 1;
    strcmp(info.name, "burito") => 0;
    info.type => LFS_TYPE_REG;
    lfs_dir_read(&lfs, &dir, &info) => 1;
    strcmp(info.name, "cactus") => 0;
    info.type => LFS_TYPE_DIR;
    lfs_dir_read(&lfs, &dir, &info) => 0;
    lfs_dir_close(&lfs, &dir) => 0;
    lfs_unmount(&lfs) => 0;
TEST

echo "--- Directory rename ---"
scripts/test.py << TEST
    lfs_mount(&lfs, &cfg) => 0;
    lfs_mkdir(&lfs, "coldpotato") => 0;
    lfs_mkdir(&lfs, "coldpotato/baked") => 0;
    lfs_mkdir(&lfs, "coldpotato/sweet") => 0;
    lfs_mkdir(&lfs, "coldpotato/fried") => 0;
    lfs_unmount(&lfs) => 0;
TEST
scripts/test.py << TEST
    lfs_mount(&lfs, &cfg) => 0;
    lfs_rename(&lfs, "coldpotato", "hotpotato") => 0;
    lfs_unmount(&lfs) => 0;
TEST
scripts/test.py << TEST
    lfs_mount(&lfs, &cfg) => 0;
    lfs_dir_open(&lfs, &dir, "hotpotato") => 0;
    lfs_dir_read(&lfs, &dir, &info) => 1;
    strcmp(info.name, ".") => 0;
    info.type => LFS_TYPE_DIR;
    lfs_dir_read(&lfs, &dir, &info) => 1;
    strcmp(info.name, "..") => 0;
    info.type => LFS_TYPE_DIR;
    lfs_dir_read(&lfs, &dir, &info) => 1;
    strcmp(info.name, "baked") => 0;
    info.type => LFS_TYPE_DIR;
    lfs_dir_read(&lfs, &dir, &info) => 1;
    strcmp(info.name, "fried") => 0;
    info.type => LFS_TYPE_DIR;
    lfs_dir_read(&lfs, &dir, &info) => 1;
    strcmp(info.name, "sweet") => 0;
    info.type => LFS_TYPE_DIR;
    lfs_dir_read(&lfs, &dir, &info) => 0;
    lfs_dir_close(&lfs, &dir) => 0;
    lfs_unmount(&lfs) => 0;
TEST
scripts/test.py << TEST
    lfs_mount(&lfs, &cfg) => 0;
    lfs_mkdir(&lfs, "warmpotato") => 0;
    lfs_mkdir(&lfs, "warmpotato/mushy") => 0;
    lfs_rename(&lfs, "hotpotato", "warmpotato") => LFS_ERR_NOTEMPTY;
>>>>>>> db054684

    lfs2_remove(&lfs2, "warmpotato/mushy") => 0;
    lfs2_rename(&lfs2, "hotpotato", "warmpotato") => 0;

    lfs2_unmount(&lfs2) => 0;
TEST
<<<<<<< HEAD
tests/test.py << TEST
    lfs2_mount(&lfs2, &cfg) => 0;
    lfs2_dir_open(&lfs2, &dir[0], "warmpotato") => 0;
    lfs2_dir_read(&lfs2, &dir[0], &info) => 1;
    strcmp(info.name, ".") => 0;
    info.type => LFS2_TYPE_DIR;
    lfs2_dir_read(&lfs2, &dir[0], &info) => 1;
    strcmp(info.name, "..") => 0;
    info.type => LFS2_TYPE_DIR;
    lfs2_dir_read(&lfs2, &dir[0], &info) => 1;
    strcmp(info.name, "baked") => 0;
    info.type => LFS2_TYPE_DIR;
    lfs2_dir_read(&lfs2, &dir[0], &info) => 1;
    strcmp(info.name, "fried") => 0;
    info.type => LFS2_TYPE_DIR;
    lfs2_dir_read(&lfs2, &dir[0], &info) => 1;
    strcmp(info.name, "sweet") => 0;
    info.type => LFS2_TYPE_DIR;
    lfs2_dir_read(&lfs2, &dir[0], &info) => 0;
    lfs2_dir_close(&lfs2, &dir[0]) => 0;
    lfs2_unmount(&lfs2) => 0;
TEST
tests/test.py << TEST
    lfs2_mount(&lfs2, &cfg) => 0;
    lfs2_mkdir(&lfs2, "coldpotato") => 0;
    lfs2_rename(&lfs2, "warmpotato/baked", "coldpotato/baked") => 0;
    lfs2_rename(&lfs2, "warmpotato/sweet", "coldpotato/sweet") => 0;
    lfs2_rename(&lfs2, "warmpotato/fried", "coldpotato/fried") => 0;
    lfs2_remove(&lfs2, "coldpotato") => LFS2_ERR_NOTEMPTY;
    lfs2_remove(&lfs2, "warmpotato") => 0;
    lfs2_unmount(&lfs2) => 0;
TEST
tests/test.py << TEST
    lfs2_mount(&lfs2, &cfg) => 0;
    lfs2_dir_open(&lfs2, &dir[0], "coldpotato") => 0;
    lfs2_dir_read(&lfs2, &dir[0], &info) => 1;
    strcmp(info.name, ".") => 0;
    info.type => LFS2_TYPE_DIR;
    lfs2_dir_read(&lfs2, &dir[0], &info) => 1;
    strcmp(info.name, "..") => 0;
    info.type => LFS2_TYPE_DIR;
    lfs2_dir_read(&lfs2, &dir[0], &info) => 1;
    strcmp(info.name, "baked") => 0;
    info.type => LFS2_TYPE_DIR;
    lfs2_dir_read(&lfs2, &dir[0], &info) => 1;
    strcmp(info.name, "fried") => 0;
    info.type => LFS2_TYPE_DIR;
    lfs2_dir_read(&lfs2, &dir[0], &info) => 1;
    strcmp(info.name, "sweet") => 0;
    info.type => LFS2_TYPE_DIR;
    lfs2_dir_read(&lfs2, &dir[0], &info) => 0;
    lfs2_dir_close(&lfs2, &dir[0]) => 0;
    lfs2_unmount(&lfs2) => 0;
TEST

echo "--- Recursive remove ---"
tests/test.py << TEST
    lfs2_mount(&lfs2, &cfg) => 0;
    lfs2_remove(&lfs2, "coldpotato") => LFS2_ERR_NOTEMPTY;

    lfs2_dir_open(&lfs2, &dir[0], "coldpotato") => 0;
    lfs2_dir_read(&lfs2, &dir[0], &info) => 1;
    lfs2_dir_read(&lfs2, &dir[0], &info) => 1;

    while (true) {
        int err = lfs2_dir_read(&lfs2, &dir[0], &info);
=======
scripts/test.py << TEST
    lfs_mount(&lfs, &cfg) => 0;
    lfs_dir_open(&lfs, &dir, "warmpotato") => 0;
    lfs_dir_read(&lfs, &dir, &info) => 1;
    strcmp(info.name, ".") => 0;
    info.type => LFS_TYPE_DIR;
    lfs_dir_read(&lfs, &dir, &info) => 1;
    strcmp(info.name, "..") => 0;
    info.type => LFS_TYPE_DIR;
    lfs_dir_read(&lfs, &dir, &info) => 1;
    strcmp(info.name, "baked") => 0;
    info.type => LFS_TYPE_DIR;
    lfs_dir_read(&lfs, &dir, &info) => 1;
    strcmp(info.name, "fried") => 0;
    info.type => LFS_TYPE_DIR;
    lfs_dir_read(&lfs, &dir, &info) => 1;
    strcmp(info.name, "sweet") => 0;
    info.type => LFS_TYPE_DIR;
    lfs_dir_read(&lfs, &dir, &info) => 0;
    lfs_dir_close(&lfs, &dir) => 0;
    lfs_unmount(&lfs) => 0;
TEST
scripts/test.py << TEST
    lfs_mount(&lfs, &cfg) => 0;
    lfs_mkdir(&lfs, "coldpotato") => 0;
    lfs_rename(&lfs, "warmpotato/baked", "coldpotato/baked") => 0;
    lfs_rename(&lfs, "warmpotato/sweet", "coldpotato/sweet") => 0;
    lfs_rename(&lfs, "warmpotato/fried", "coldpotato/fried") => 0;
    lfs_remove(&lfs, "coldpotato") => LFS_ERR_NOTEMPTY;
    lfs_remove(&lfs, "warmpotato") => 0;
    lfs_unmount(&lfs) => 0;
TEST
scripts/test.py << TEST
    lfs_mount(&lfs, &cfg) => 0;
    lfs_dir_open(&lfs, &dir, "coldpotato") => 0;
    lfs_dir_read(&lfs, &dir, &info) => 1;
    strcmp(info.name, ".") => 0;
    info.type => LFS_TYPE_DIR;
    lfs_dir_read(&lfs, &dir, &info) => 1;
    strcmp(info.name, "..") => 0;
    info.type => LFS_TYPE_DIR;
    lfs_dir_read(&lfs, &dir, &info) => 1;
    strcmp(info.name, "baked") => 0;
    info.type => LFS_TYPE_DIR;
    lfs_dir_read(&lfs, &dir, &info) => 1;
    strcmp(info.name, "fried") => 0;
    info.type => LFS_TYPE_DIR;
    lfs_dir_read(&lfs, &dir, &info) => 1;
    strcmp(info.name, "sweet") => 0;
    info.type => LFS_TYPE_DIR;
    lfs_dir_read(&lfs, &dir, &info) => 0;
    lfs_dir_close(&lfs, &dir) => 0;
    lfs_unmount(&lfs) => 0;
TEST

echo "--- Recursive remove ---"
scripts/test.py << TEST
    lfs_mount(&lfs, &cfg) => 0;
    lfs_remove(&lfs, "coldpotato") => LFS_ERR_NOTEMPTY;

    lfs_dir_open(&lfs, &dir, "coldpotato") => 0;
    lfs_dir_read(&lfs, &dir, &info) => 1;
    lfs_dir_read(&lfs, &dir, &info) => 1;

    while (true) {
        int err = lfs_dir_read(&lfs, &dir, &info);
>>>>>>> db054684
        err >= 0 => 1;
        if (err == 0) {
            break;
        }

<<<<<<< HEAD
        strcpy((char*)buffer, "coldpotato/");
        strcat((char*)buffer, info.name);
        lfs2_remove(&lfs2, (char*)buffer) => 0;
=======
        strcpy(path, "coldpotato/");
        strcat(path, info.name);
        lfs_remove(&lfs, path) => 0;
>>>>>>> db054684
    }

    lfs2_remove(&lfs2, "coldpotato") => 0;
TEST
<<<<<<< HEAD
tests/test.py << TEST
    lfs2_mount(&lfs2, &cfg) => 0;
    lfs2_dir_open(&lfs2, &dir[0], "/") => 0;
    lfs2_dir_read(&lfs2, &dir[0], &info) => 1;
    strcmp(info.name, ".") => 0;
    info.type => LFS2_TYPE_DIR;
    lfs2_dir_read(&lfs2, &dir[0], &info) => 1;
    strcmp(info.name, "..") => 0;
    info.type => LFS2_TYPE_DIR;
    lfs2_dir_read(&lfs2, &dir[0], &info) => 1;
    strcmp(info.name, "burito") => 0;
    info.type => LFS2_TYPE_REG;
    lfs2_dir_read(&lfs2, &dir[0], &info) => 1;
    strcmp(info.name, "cactus") => 0;
    info.type => LFS2_TYPE_DIR;
    lfs2_dir_read(&lfs2, &dir[0], &info) => 0;
    lfs2_dir_close(&lfs2, &dir[0]) => 0;
    lfs2_unmount(&lfs2) => 0;
TEST

echo "--- Multi-block rename ---"
tests/test.py << TEST
    lfs2_mount(&lfs2, &cfg) => 0;
    for (int i = 0; i < $LARGESIZE; i++) {
        sprintf((char*)buffer, "cactus/test%03d", i);
        sprintf((char*)wbuffer, "cactus/tedd%03d", i);
        lfs2_rename(&lfs2, (char*)buffer, (char*)wbuffer) => 0;
=======
scripts/test.py << TEST
    lfs_mount(&lfs, &cfg) => 0;
    lfs_dir_open(&lfs, &dir, "/") => 0;
    lfs_dir_read(&lfs, &dir, &info) => 1;
    strcmp(info.name, ".") => 0;
    info.type => LFS_TYPE_DIR;
    lfs_dir_read(&lfs, &dir, &info) => 1;
    strcmp(info.name, "..") => 0;
    info.type => LFS_TYPE_DIR;
    lfs_dir_read(&lfs, &dir, &info) => 1;
    strcmp(info.name, "burito") => 0;
    info.type => LFS_TYPE_REG;
    lfs_dir_read(&lfs, &dir, &info) => 1;
    strcmp(info.name, "cactus") => 0;
    info.type => LFS_TYPE_DIR;
    lfs_dir_read(&lfs, &dir, &info) => 0;
    lfs_dir_close(&lfs, &dir) => 0;
    lfs_unmount(&lfs) => 0;
TEST

echo "--- Multi-block rename ---"
scripts/test.py << TEST
    lfs_mount(&lfs, &cfg) => 0;
    for (int i = 0; i < $LARGESIZE; i++) {
        char oldpath[1024];
        char newpath[1024];
        sprintf(oldpath, "cactus/test%03d", i);
        sprintf(newpath, "cactus/tedd%03d", i);
        lfs_rename(&lfs, oldpath, newpath) => 0;
>>>>>>> db054684
    }
    lfs2_unmount(&lfs2) => 0;
TEST
<<<<<<< HEAD
tests/test.py << TEST
    lfs2_mount(&lfs2, &cfg) => 0;
    lfs2_dir_open(&lfs2, &dir[0], "cactus") => 0;
    lfs2_dir_read(&lfs2, &dir[0], &info) => 1;
    strcmp(info.name, ".") => 0;
    info.type => LFS2_TYPE_DIR;
    lfs2_dir_read(&lfs2, &dir[0], &info) => 1;
=======
scripts/test.py << TEST
    lfs_mount(&lfs, &cfg) => 0;
    lfs_dir_open(&lfs, &dir, "cactus") => 0;
    lfs_dir_read(&lfs, &dir, &info) => 1;
    strcmp(info.name, ".") => 0;
    info.type => LFS_TYPE_DIR;
    lfs_dir_read(&lfs, &dir, &info) => 1;
>>>>>>> db054684
    strcmp(info.name, "..") => 0;
    info.type => LFS2_TYPE_DIR;
    for (int i = 0; i < $LARGESIZE; i++) {
<<<<<<< HEAD
        sprintf((char*)buffer, "tedd%03d", i);
        lfs2_dir_read(&lfs2, &dir[0], &info) => 1;
        strcmp(info.name, (char*)buffer) => 0;
        info.type => LFS2_TYPE_DIR;
    }
    lfs2_dir_read(&lfs2, &dir[0], &info) => 0;
    lfs2_unmount(&lfs2) => 0;
TEST

echo "--- Multi-block remove ---"
tests/test.py << TEST
    lfs2_mount(&lfs2, &cfg) => 0;
    lfs2_remove(&lfs2, "cactus") => LFS2_ERR_NOTEMPTY;

    for (int i = 0; i < $LARGESIZE; i++) {
        sprintf((char*)buffer, "cactus/tedd%03d", i);
        lfs2_remove(&lfs2, (char*)buffer) => 0;
=======
        sprintf(path, "tedd%03d", i);
        lfs_dir_read(&lfs, &dir, &info) => 1;
        strcmp(info.name, path) => 0;
        info.type => LFS_TYPE_DIR;
    }
    lfs_dir_read(&lfs, &dir, &info) => 0;
    lfs_unmount(&lfs) => 0;
TEST

echo "--- Multi-block remove ---"
scripts/test.py << TEST
    lfs_mount(&lfs, &cfg) => 0;
    lfs_remove(&lfs, "cactus") => LFS_ERR_NOTEMPTY;

    for (int i = 0; i < $LARGESIZE; i++) {
        sprintf(path, "cactus/tedd%03d", i);
        lfs_remove(&lfs, path) => 0;
>>>>>>> db054684
    }

    lfs2_remove(&lfs2, "cactus") => 0;
    lfs2_unmount(&lfs2) => 0;
TEST
<<<<<<< HEAD
tests/test.py << TEST
    lfs2_mount(&lfs2, &cfg) => 0;
    lfs2_dir_open(&lfs2, &dir[0], "/") => 0;
    lfs2_dir_read(&lfs2, &dir[0], &info) => 1;
    strcmp(info.name, ".") => 0;
    info.type => LFS2_TYPE_DIR;
    lfs2_dir_read(&lfs2, &dir[0], &info) => 1;
    strcmp(info.name, "..") => 0;
    info.type => LFS2_TYPE_DIR;
    lfs2_dir_read(&lfs2, &dir[0], &info) => 1;
    strcmp(info.name, "burito") => 0;
    info.type => LFS2_TYPE_REG;
    lfs2_dir_read(&lfs2, &dir[0], &info) => 0;
    lfs2_dir_close(&lfs2, &dir[0]) => 0;
    lfs2_unmount(&lfs2) => 0;
TEST

echo "--- Multi-block directory with files ---"
tests/test.py << TEST
    lfs2_mount(&lfs2, &cfg) => 0;
    lfs2_mkdir(&lfs2, "prickly-pear") => 0;
    for (int i = 0; i < $LARGESIZE; i++) {
        sprintf((char*)buffer, "prickly-pear/test%03d", i);
        lfs2_file_open(&lfs2, &file[0], (char*)buffer,
                LFS2_O_WRONLY | LFS2_O_CREAT) => 0;
        size = 6;
        memcpy(wbuffer, "Hello", size);
        lfs2_file_write(&lfs2, &file[0], wbuffer, size) => size;
        lfs2_file_close(&lfs2, &file[0]) => 0;
=======
scripts/test.py << TEST
    lfs_mount(&lfs, &cfg) => 0;
    lfs_dir_open(&lfs, &dir, "/") => 0;
    lfs_dir_read(&lfs, &dir, &info) => 1;
    strcmp(info.name, ".") => 0;
    info.type => LFS_TYPE_DIR;
    lfs_dir_read(&lfs, &dir, &info) => 1;
    strcmp(info.name, "..") => 0;
    info.type => LFS_TYPE_DIR;
    lfs_dir_read(&lfs, &dir, &info) => 1;
    strcmp(info.name, "burito") => 0;
    info.type => LFS_TYPE_REG;
    lfs_dir_read(&lfs, &dir, &info) => 0;
    lfs_dir_close(&lfs, &dir) => 0;
    lfs_unmount(&lfs) => 0;
TEST

echo "--- Multi-block directory with files ---"
scripts/test.py << TEST
    lfs_mount(&lfs, &cfg) => 0;
    lfs_mkdir(&lfs, "prickly-pear") => 0;
    for (int i = 0; i < $LARGESIZE; i++) {
        sprintf(path, "prickly-pear/test%03d", i);
        lfs_file_open(&lfs, &file, path, LFS_O_WRONLY | LFS_O_CREAT) => 0;
        lfs_size_t size = 6;
        memcpy(buffer, "Hello", size);
        lfs_file_write(&lfs, &file, buffer, size) => size;
        lfs_file_close(&lfs, &file) => 0;
>>>>>>> db054684
    }
    lfs2_unmount(&lfs2) => 0;
TEST
<<<<<<< HEAD
tests/test.py << TEST
    lfs2_mount(&lfs2, &cfg) => 0;
    lfs2_dir_open(&lfs2, &dir[0], "prickly-pear") => 0;
    lfs2_dir_read(&lfs2, &dir[0], &info) => 1;
    strcmp(info.name, ".") => 0;
    info.type => LFS2_TYPE_DIR;
    lfs2_dir_read(&lfs2, &dir[0], &info) => 1;
=======
scripts/test.py << TEST
    lfs_mount(&lfs, &cfg) => 0;
    lfs_dir_open(&lfs, &dir, "prickly-pear") => 0;
    lfs_dir_read(&lfs, &dir, &info) => 1;
    strcmp(info.name, ".") => 0;
    info.type => LFS_TYPE_DIR;
    lfs_dir_read(&lfs, &dir, &info) => 1;
>>>>>>> db054684
    strcmp(info.name, "..") => 0;
    info.type => LFS2_TYPE_DIR;
    for (int i = 0; i < $LARGESIZE; i++) {
<<<<<<< HEAD
        sprintf((char*)buffer, "test%03d", i);
        lfs2_dir_read(&lfs2, &dir[0], &info) => 1;
        strcmp(info.name, (char*)buffer) => 0;
        info.type => LFS2_TYPE_REG;
        info.size => 6;
    }
    lfs2_dir_read(&lfs2, &dir[0], &info) => 0;
    lfs2_unmount(&lfs2) => 0;
TEST

echo "--- Multi-block rename with files ---"
tests/test.py << TEST
    lfs2_mount(&lfs2, &cfg) => 0;
    for (int i = 0; i < $LARGESIZE; i++) {
        sprintf((char*)buffer, "prickly-pear/test%03d", i);
        sprintf((char*)wbuffer, "prickly-pear/tedd%03d", i);
        lfs2_rename(&lfs2, (char*)buffer, (char*)wbuffer) => 0;
=======
        sprintf(path, "test%03d", i);
        lfs_dir_read(&lfs, &dir, &info) => 1;
        strcmp(info.name, path) => 0;
        info.type => LFS_TYPE_REG;
        info.size => 6;
    }
    lfs_dir_read(&lfs, &dir, &info) => 0;
    lfs_unmount(&lfs) => 0;
TEST

echo "--- Multi-block rename with files ---"
scripts/test.py << TEST
    lfs_mount(&lfs, &cfg) => 0;
    for (int i = 0; i < $LARGESIZE; i++) {
        char oldpath[1024];
        char newpath[1024];
        sprintf(oldpath, "prickly-pear/test%03d", i);
        sprintf(newpath, "prickly-pear/tedd%03d", i);
        lfs_rename(&lfs, oldpath, newpath) => 0;
>>>>>>> db054684
    }
    lfs2_unmount(&lfs2) => 0;
TEST
<<<<<<< HEAD
tests/test.py << TEST
    lfs2_mount(&lfs2, &cfg) => 0;
    lfs2_dir_open(&lfs2, &dir[0], "prickly-pear") => 0;
    lfs2_dir_read(&lfs2, &dir[0], &info) => 1;
    strcmp(info.name, ".") => 0;
    info.type => LFS2_TYPE_DIR;
    lfs2_dir_read(&lfs2, &dir[0], &info) => 1;
=======
scripts/test.py << TEST
    lfs_mount(&lfs, &cfg) => 0;
    lfs_dir_open(&lfs, &dir, "prickly-pear") => 0;
    lfs_dir_read(&lfs, &dir, &info) => 1;
    strcmp(info.name, ".") => 0;
    info.type => LFS_TYPE_DIR;
    lfs_dir_read(&lfs, &dir, &info) => 1;
>>>>>>> db054684
    strcmp(info.name, "..") => 0;
    info.type => LFS2_TYPE_DIR;
    for (int i = 0; i < $LARGESIZE; i++) {
<<<<<<< HEAD
        sprintf((char*)buffer, "tedd%03d", i);
        lfs2_dir_read(&lfs2, &dir[0], &info) => 1;
        strcmp(info.name, (char*)buffer) => 0;
        info.type => LFS2_TYPE_REG;
        info.size => 6;
    }
    lfs2_dir_read(&lfs2, &dir[0], &info) => 0;
    lfs2_unmount(&lfs2) => 0;
TEST

echo "--- Multi-block remove with files ---"
tests/test.py << TEST
    lfs2_mount(&lfs2, &cfg) => 0;
    lfs2_remove(&lfs2, "prickly-pear") => LFS2_ERR_NOTEMPTY;

    for (int i = 0; i < $LARGESIZE; i++) {
        sprintf((char*)buffer, "prickly-pear/tedd%03d", i);
        lfs2_remove(&lfs2, (char*)buffer) => 0;
=======
        sprintf(path, "tedd%03d", i);
        lfs_dir_read(&lfs, &dir, &info) => 1;
        strcmp(info.name, path) => 0;
        info.type => LFS_TYPE_REG;
        info.size => 6;
    }
    lfs_dir_read(&lfs, &dir, &info) => 0;
    lfs_unmount(&lfs) => 0;
TEST

echo "--- Multi-block remove with files ---"
scripts/test.py << TEST
    lfs_mount(&lfs, &cfg) => 0;
    lfs_remove(&lfs, "prickly-pear") => LFS_ERR_NOTEMPTY;

    for (int i = 0; i < $LARGESIZE; i++) {
        sprintf(path, "prickly-pear/tedd%03d", i);
        lfs_remove(&lfs, path) => 0;
>>>>>>> db054684
    }

    lfs2_remove(&lfs2, "prickly-pear") => 0;
    lfs2_unmount(&lfs2) => 0;
TEST
<<<<<<< HEAD
tests/test.py << TEST
    lfs2_mount(&lfs2, &cfg) => 0;
    lfs2_dir_open(&lfs2, &dir[0], "/") => 0;
    lfs2_dir_read(&lfs2, &dir[0], &info) => 1;
    strcmp(info.name, ".") => 0;
    info.type => LFS2_TYPE_DIR;
    lfs2_dir_read(&lfs2, &dir[0], &info) => 1;
    strcmp(info.name, "..") => 0;
    info.type => LFS2_TYPE_DIR;
    lfs2_dir_read(&lfs2, &dir[0], &info) => 1;
    strcmp(info.name, "burito") => 0;
    info.type => LFS2_TYPE_REG;
    lfs2_dir_read(&lfs2, &dir[0], &info) => 0;
    lfs2_dir_close(&lfs2, &dir[0]) => 0;
    lfs2_unmount(&lfs2) => 0;
=======
scripts/test.py << TEST
    lfs_mount(&lfs, &cfg) => 0;
    lfs_dir_open(&lfs, &dir, "/") => 0;
    lfs_dir_read(&lfs, &dir, &info) => 1;
    strcmp(info.name, ".") => 0;
    info.type => LFS_TYPE_DIR;
    lfs_dir_read(&lfs, &dir, &info) => 1;
    strcmp(info.name, "..") => 0;
    info.type => LFS_TYPE_DIR;
    lfs_dir_read(&lfs, &dir, &info) => 1;
    strcmp(info.name, "burito") => 0;
    info.type => LFS_TYPE_REG;
    lfs_dir_read(&lfs, &dir, &info) => 0;
    lfs_dir_close(&lfs, &dir) => 0;
    lfs_unmount(&lfs) => 0;
>>>>>>> db054684
TEST

scripts/results.py<|MERGE_RESOLUTION|>--- conflicted
+++ resolved
@@ -8,324 +8,184 @@
 LARGESIZE=128
 
 rm -rf blocks
-<<<<<<< HEAD
-tests/test.py << TEST
+scripts/test.py << TEST
     lfs2_format(&lfs2, &cfg) => 0;
 TEST
 
 echo "--- Root directory ---"
-tests/test.py << TEST
-    lfs2_mount(&lfs2, &cfg) => 0;
-    lfs2_dir_open(&lfs2, &dir[0], "/") => 0;
-    lfs2_dir_close(&lfs2, &dir[0]) => 0;
+scripts/test.py << TEST
+    lfs2_mount(&lfs2, &cfg) => 0;
+    lfs2_dir_open(&lfs2, &dir, "/") => 0;
+    lfs2_dir_close(&lfs2, &dir) => 0;
     lfs2_unmount(&lfs2) => 0;
 TEST
 
 echo "--- Directory creation ---"
-tests/test.py << TEST
+scripts/test.py << TEST
     lfs2_mount(&lfs2, &cfg) => 0;
     lfs2_mkdir(&lfs2, "potato") => 0;
     lfs2_unmount(&lfs2) => 0;
 TEST
 
 echo "--- File creation ---"
-tests/test.py << TEST
-    lfs2_mount(&lfs2, &cfg) => 0;
-    lfs2_file_open(&lfs2, &file[0], "burito", LFS2_O_CREAT | LFS2_O_WRONLY) => 0;
-    lfs2_file_close(&lfs2, &file[0]) => 0;
+scripts/test.py << TEST
+    lfs2_mount(&lfs2, &cfg) => 0;
+    lfs2_file_open(&lfs2, &file, "burito", LFS2_O_CREAT | LFS2_O_WRONLY) => 0;
+    lfs2_file_close(&lfs2, &file) => 0;
     lfs2_unmount(&lfs2) => 0;
 TEST
 
 echo "--- Directory iteration ---"
-tests/test.py << TEST
-    lfs2_mount(&lfs2, &cfg) => 0;
-    lfs2_dir_open(&lfs2, &dir[0], "/") => 0;
-    lfs2_dir_read(&lfs2, &dir[0], &info) => 1;
-    strcmp(info.name, ".") => 0;
-    info.type => LFS2_TYPE_DIR;
-    lfs2_dir_read(&lfs2, &dir[0], &info) => 1;
-    strcmp(info.name, "..") => 0;
-    info.type => LFS2_TYPE_DIR;
-    lfs2_dir_read(&lfs2, &dir[0], &info) => 1;
-    strcmp(info.name, "burito") => 0;
-    info.type => LFS2_TYPE_REG;
-    lfs2_dir_read(&lfs2, &dir[0], &info) => 1;
+scripts/test.py << TEST
+    lfs2_mount(&lfs2, &cfg) => 0;
+    lfs2_dir_open(&lfs2, &dir, "/") => 0;
+    lfs2_dir_read(&lfs2, &dir, &info) => 1;
+    strcmp(info.name, ".") => 0;
+    info.type => LFS2_TYPE_DIR;
+    lfs2_dir_read(&lfs2, &dir, &info) => 1;
+    strcmp(info.name, "..") => 0;
+    info.type => LFS2_TYPE_DIR;
+    lfs2_dir_read(&lfs2, &dir, &info) => 1;
+    strcmp(info.name, "burito") => 0;
+    info.type => LFS2_TYPE_REG;
+    lfs2_dir_read(&lfs2, &dir, &info) => 1;
     strcmp(info.name, "potato") => 0;
     info.type => LFS2_TYPE_DIR;
-    lfs2_dir_read(&lfs2, &dir[0], &info) => 0;
-    lfs2_dir_close(&lfs2, &dir[0]) => 0;
+    lfs2_dir_read(&lfs2, &dir, &info) => 0;
+    lfs2_dir_close(&lfs2, &dir) => 0;
     lfs2_unmount(&lfs2) => 0;
 TEST
 
 echo "--- Directory failures ---"
-tests/test.py << TEST
+scripts/test.py << TEST
     lfs2_mount(&lfs2, &cfg) => 0;
     lfs2_mkdir(&lfs2, "potato") => LFS2_ERR_EXIST;
-    lfs2_dir_open(&lfs2, &dir[0], "tomato") => LFS2_ERR_NOENT;
-    lfs2_dir_open(&lfs2, &dir[0], "burito") => LFS2_ERR_NOTDIR;
-    lfs2_file_open(&lfs2, &file[0], "tomato", LFS2_O_RDONLY) => LFS2_ERR_NOENT;
-    lfs2_file_open(&lfs2, &file[0], "potato", LFS2_O_RDONLY) => LFS2_ERR_ISDIR;
+    lfs2_dir_open(&lfs2, &dir, "tomato") => LFS2_ERR_NOENT;
+    lfs2_dir_open(&lfs2, &dir, "burito") => LFS2_ERR_NOTDIR;
+    lfs2_file_open(&lfs2, &file, "tomato", LFS2_O_RDONLY) => LFS2_ERR_NOENT;
+    lfs2_file_open(&lfs2, &file, "potato", LFS2_O_RDONLY) => LFS2_ERR_ISDIR;
     lfs2_unmount(&lfs2) => 0;
 TEST
 
 echo "--- Nested directories ---"
-tests/test.py << TEST
+scripts/test.py << TEST
     lfs2_mount(&lfs2, &cfg) => 0;
     lfs2_mkdir(&lfs2, "potato/baked") => 0;
     lfs2_mkdir(&lfs2, "potato/sweet") => 0;
     lfs2_mkdir(&lfs2, "potato/fried") => 0;
     lfs2_unmount(&lfs2) => 0;
 TEST
-tests/test.py << TEST
-    lfs2_mount(&lfs2, &cfg) => 0;
-    lfs2_dir_open(&lfs2, &dir[0], "potato") => 0;
-    lfs2_dir_read(&lfs2, &dir[0], &info) => 1;
-    strcmp(info.name, ".") => 0;
-    info.type => LFS2_TYPE_DIR;
-    lfs2_dir_read(&lfs2, &dir[0], &info) => 1;
-    strcmp(info.name, "..") => 0;
-    info.type => LFS2_TYPE_DIR;
-    lfs2_dir_read(&lfs2, &dir[0], &info) => 1;
+scripts/test.py << TEST
+    lfs2_mount(&lfs2, &cfg) => 0;
+    lfs2_dir_open(&lfs2, &dir, "potato") => 0;
+    lfs2_dir_read(&lfs2, &dir, &info) => 1;
+    strcmp(info.name, ".") => 0;
+    info.type => LFS2_TYPE_DIR;
+    lfs2_dir_read(&lfs2, &dir, &info) => 1;
+    strcmp(info.name, "..") => 0;
+    info.type => LFS2_TYPE_DIR;
+    lfs2_dir_read(&lfs2, &dir, &info) => 1;
     strcmp(info.name, "baked") => 0;
     info.type => LFS2_TYPE_DIR;
-    lfs2_dir_read(&lfs2, &dir[0], &info) => 1;
+    lfs2_dir_read(&lfs2, &dir, &info) => 1;
     strcmp(info.name, "fried") => 0;
     info.type => LFS2_TYPE_DIR;
-    lfs2_dir_read(&lfs2, &dir[0], &info) => 1;
+    lfs2_dir_read(&lfs2, &dir, &info) => 1;
     strcmp(info.name, "sweet") => 0;
     info.type => LFS2_TYPE_DIR;
-    lfs2_dir_read(&lfs2, &dir[0], &info) => 0;
-    lfs2_dir_close(&lfs2, &dir[0]) => 0;
+    lfs2_dir_read(&lfs2, &dir, &info) => 0;
+    lfs2_dir_close(&lfs2, &dir) => 0;
     lfs2_unmount(&lfs2) => 0;
 TEST
 
 echo "--- Multi-block directory ---"
-tests/test.py << TEST
+scripts/test.py << TEST
     lfs2_mount(&lfs2, &cfg) => 0;
     lfs2_mkdir(&lfs2, "cactus") => 0;
     for (int i = 0; i < $LARGESIZE; i++) {
-        sprintf((char*)buffer, "cactus/test%03d", i);
-        lfs2_mkdir(&lfs2, (char*)buffer) => 0;
-=======
-scripts/test.py << TEST
-    lfs_format(&lfs, &cfg) => 0;
-TEST
-
-echo "--- Root directory ---"
-scripts/test.py << TEST
-    lfs_mount(&lfs, &cfg) => 0;
-    lfs_dir_open(&lfs, &dir, "/") => 0;
-    lfs_dir_close(&lfs, &dir) => 0;
-    lfs_unmount(&lfs) => 0;
-TEST
-
-echo "--- Directory creation ---"
-scripts/test.py << TEST
-    lfs_mount(&lfs, &cfg) => 0;
-    lfs_mkdir(&lfs, "potato") => 0;
-    lfs_unmount(&lfs) => 0;
-TEST
-
-echo "--- File creation ---"
-scripts/test.py << TEST
-    lfs_mount(&lfs, &cfg) => 0;
-    lfs_file_open(&lfs, &file, "burito", LFS_O_CREAT | LFS_O_WRONLY) => 0;
-    lfs_file_close(&lfs, &file) => 0;
-    lfs_unmount(&lfs) => 0;
-TEST
-
-echo "--- Directory iteration ---"
-scripts/test.py << TEST
-    lfs_mount(&lfs, &cfg) => 0;
-    lfs_dir_open(&lfs, &dir, "/") => 0;
-    lfs_dir_read(&lfs, &dir, &info) => 1;
-    strcmp(info.name, ".") => 0;
-    info.type => LFS_TYPE_DIR;
-    lfs_dir_read(&lfs, &dir, &info) => 1;
-    strcmp(info.name, "..") => 0;
-    info.type => LFS_TYPE_DIR;
-    lfs_dir_read(&lfs, &dir, &info) => 1;
-    strcmp(info.name, "burito") => 0;
-    info.type => LFS_TYPE_REG;
-    lfs_dir_read(&lfs, &dir, &info) => 1;
-    strcmp(info.name, "potato") => 0;
-    info.type => LFS_TYPE_DIR;
-    lfs_dir_read(&lfs, &dir, &info) => 0;
-    lfs_dir_close(&lfs, &dir) => 0;
-    lfs_unmount(&lfs) => 0;
-TEST
-
-echo "--- Directory failures ---"
-scripts/test.py << TEST
-    lfs_mount(&lfs, &cfg) => 0;
-    lfs_mkdir(&lfs, "potato") => LFS_ERR_EXIST;
-    lfs_dir_open(&lfs, &dir, "tomato") => LFS_ERR_NOENT;
-    lfs_dir_open(&lfs, &dir, "burito") => LFS_ERR_NOTDIR;
-    lfs_file_open(&lfs, &file, "tomato", LFS_O_RDONLY) => LFS_ERR_NOENT;
-    lfs_file_open(&lfs, &file, "potato", LFS_O_RDONLY) => LFS_ERR_ISDIR;
-    lfs_unmount(&lfs) => 0;
-TEST
-
-echo "--- Nested directories ---"
-scripts/test.py << TEST
-    lfs_mount(&lfs, &cfg) => 0;
-    lfs_mkdir(&lfs, "potato/baked") => 0;
-    lfs_mkdir(&lfs, "potato/sweet") => 0;
-    lfs_mkdir(&lfs, "potato/fried") => 0;
-    lfs_unmount(&lfs) => 0;
-TEST
-scripts/test.py << TEST
-    lfs_mount(&lfs, &cfg) => 0;
-    lfs_dir_open(&lfs, &dir, "potato") => 0;
-    lfs_dir_read(&lfs, &dir, &info) => 1;
-    strcmp(info.name, ".") => 0;
-    info.type => LFS_TYPE_DIR;
-    lfs_dir_read(&lfs, &dir, &info) => 1;
-    strcmp(info.name, "..") => 0;
-    info.type => LFS_TYPE_DIR;
-    lfs_dir_read(&lfs, &dir, &info) => 1;
-    strcmp(info.name, "baked") => 0;
-    info.type => LFS_TYPE_DIR;
-    lfs_dir_read(&lfs, &dir, &info) => 1;
-    strcmp(info.name, "fried") => 0;
-    info.type => LFS_TYPE_DIR;
-    lfs_dir_read(&lfs, &dir, &info) => 1;
-    strcmp(info.name, "sweet") => 0;
-    info.type => LFS_TYPE_DIR;
-    lfs_dir_read(&lfs, &dir, &info) => 0;
-    lfs_dir_close(&lfs, &dir) => 0;
-    lfs_unmount(&lfs) => 0;
-TEST
-
-echo "--- Multi-block directory ---"
-scripts/test.py << TEST
-    lfs_mount(&lfs, &cfg) => 0;
-    lfs_mkdir(&lfs, "cactus") => 0;
-    for (int i = 0; i < $LARGESIZE; i++) {
         sprintf(path, "cactus/test%03d", i);
-        lfs_mkdir(&lfs, path) => 0;
->>>>>>> db054684
-    }
-    lfs2_unmount(&lfs2) => 0;
-TEST
-<<<<<<< HEAD
-tests/test.py << TEST
-    lfs2_mount(&lfs2, &cfg) => 0;
-    lfs2_dir_open(&lfs2, &dir[0], "cactus") => 0;
-    lfs2_dir_read(&lfs2, &dir[0], &info) => 1;
-    strcmp(info.name, ".") => 0;
-    info.type => LFS2_TYPE_DIR;
-    lfs2_dir_read(&lfs2, &dir[0], &info) => 1;
-=======
-scripts/test.py << TEST
-    lfs_mount(&lfs, &cfg) => 0;
-    lfs_dir_open(&lfs, &dir, "cactus") => 0;
-    lfs_dir_read(&lfs, &dir, &info) => 1;
-    strcmp(info.name, ".") => 0;
-    info.type => LFS_TYPE_DIR;
-    lfs_dir_read(&lfs, &dir, &info) => 1;
->>>>>>> db054684
-    strcmp(info.name, "..") => 0;
-    info.type => LFS2_TYPE_DIR;
-    for (int i = 0; i < $LARGESIZE; i++) {
-<<<<<<< HEAD
-        sprintf((char*)buffer, "test%03d", i);
-        lfs2_dir_read(&lfs2, &dir[0], &info) => 1;
-        strcmp(info.name, (char*)buffer) => 0;
+        lfs2_mkdir(&lfs2, path) => 0;
+    }
+    lfs2_unmount(&lfs2) => 0;
+TEST
+scripts/test.py << TEST
+    lfs2_mount(&lfs2, &cfg) => 0;
+    lfs2_dir_open(&lfs2, &dir, "cactus") => 0;
+    lfs2_dir_read(&lfs2, &dir, &info) => 1;
+    strcmp(info.name, ".") => 0;
+    info.type => LFS2_TYPE_DIR;
+    lfs2_dir_read(&lfs2, &dir, &info) => 1;
+    strcmp(info.name, "..") => 0;
+    info.type => LFS2_TYPE_DIR;
+    for (int i = 0; i < $LARGESIZE; i++) {
+        sprintf(path, "test%03d", i);
+        lfs2_dir_read(&lfs2, &dir, &info) => 1;
+        strcmp(info.name, path) => 0;
         info.type => LFS2_TYPE_DIR;
     }
-    lfs2_dir_read(&lfs2, &dir[0], &info) => 0;
+    lfs2_dir_read(&lfs2, &dir, &info) => 0;
     lfs2_unmount(&lfs2) => 0;
 TEST
 
 echo "--- Directory remove ---"
-tests/test.py << TEST
+scripts/test.py << TEST
     lfs2_mount(&lfs2, &cfg) => 0;
     lfs2_remove(&lfs2, "potato") => LFS2_ERR_NOTEMPTY;
     lfs2_remove(&lfs2, "potato/sweet") => 0;
     lfs2_remove(&lfs2, "potato/baked") => 0;
     lfs2_remove(&lfs2, "potato/fried") => 0;
 
-    lfs2_dir_open(&lfs2, &dir[0], "potato") => 0;
-    lfs2_dir_read(&lfs2, &dir[0], &info) => 1;
-    strcmp(info.name, ".") => 0;
-    info.type => LFS2_TYPE_DIR;
-    lfs2_dir_read(&lfs2, &dir[0], &info) => 1;
-    strcmp(info.name, "..") => 0;
-    info.type => LFS2_TYPE_DIR;
-    lfs2_dir_read(&lfs2, &dir[0], &info) => 0;
-    lfs2_dir_close(&lfs2, &dir[0]) => 0;
-=======
-        sprintf(path, "test%03d", i);
-        lfs_dir_read(&lfs, &dir, &info) => 1;
-        strcmp(info.name, path) => 0;
-        info.type => LFS_TYPE_DIR;
-    }
-    lfs_dir_read(&lfs, &dir, &info) => 0;
-    lfs_unmount(&lfs) => 0;
-TEST
-
-echo "--- Directory remove ---"
-scripts/test.py << TEST
-    lfs_mount(&lfs, &cfg) => 0;
-    lfs_remove(&lfs, "potato") => LFS_ERR_NOTEMPTY;
-    lfs_remove(&lfs, "potato/sweet") => 0;
-    lfs_remove(&lfs, "potato/baked") => 0;
-    lfs_remove(&lfs, "potato/fried") => 0;
-
-    lfs_dir_open(&lfs, &dir, "potato") => 0;
-    lfs_dir_read(&lfs, &dir, &info) => 1;
-    strcmp(info.name, ".") => 0;
-    info.type => LFS_TYPE_DIR;
-    lfs_dir_read(&lfs, &dir, &info) => 1;
-    strcmp(info.name, "..") => 0;
-    info.type => LFS_TYPE_DIR;
-    lfs_dir_read(&lfs, &dir, &info) => 0;
-    lfs_dir_close(&lfs, &dir) => 0;
->>>>>>> db054684
+    lfs2_dir_open(&lfs2, &dir, "potato") => 0;
+    lfs2_dir_read(&lfs2, &dir, &info) => 1;
+    strcmp(info.name, ".") => 0;
+    info.type => LFS2_TYPE_DIR;
+    lfs2_dir_read(&lfs2, &dir, &info) => 1;
+    strcmp(info.name, "..") => 0;
+    info.type => LFS2_TYPE_DIR;
+    lfs2_dir_read(&lfs2, &dir, &info) => 0;
+    lfs2_dir_close(&lfs2, &dir) => 0;
 
     lfs2_remove(&lfs2, "potato") => 0;
 
-<<<<<<< HEAD
-    lfs2_dir_open(&lfs2, &dir[0], "/") => 0;
-    lfs2_dir_read(&lfs2, &dir[0], &info) => 1;
-    strcmp(info.name, ".") => 0;
-    info.type => LFS2_TYPE_DIR;
-    lfs2_dir_read(&lfs2, &dir[0], &info) => 1;
-    strcmp(info.name, "..") => 0;
-    info.type => LFS2_TYPE_DIR;
-    lfs2_dir_read(&lfs2, &dir[0], &info) => 1;
-    strcmp(info.name, "burito") => 0;
-    info.type => LFS2_TYPE_REG;
-    lfs2_dir_read(&lfs2, &dir[0], &info) => 1;
+    lfs2_dir_open(&lfs2, &dir, "/") => 0;
+    lfs2_dir_read(&lfs2, &dir, &info) => 1;
+    strcmp(info.name, ".") => 0;
+    info.type => LFS2_TYPE_DIR;
+    lfs2_dir_read(&lfs2, &dir, &info) => 1;
+    strcmp(info.name, "..") => 0;
+    info.type => LFS2_TYPE_DIR;
+    lfs2_dir_read(&lfs2, &dir, &info) => 1;
+    strcmp(info.name, "burito") => 0;
+    info.type => LFS2_TYPE_REG;
+    lfs2_dir_read(&lfs2, &dir, &info) => 1;
     strcmp(info.name, "cactus") => 0;
     info.type => LFS2_TYPE_DIR;
-    lfs2_dir_read(&lfs2, &dir[0], &info) => 0;
-    lfs2_dir_close(&lfs2, &dir[0]) => 0;
-    lfs2_unmount(&lfs2) => 0;
-TEST
-tests/test.py << TEST
-    lfs2_mount(&lfs2, &cfg) => 0;
-    lfs2_dir_open(&lfs2, &dir[0], "/") => 0;
-    lfs2_dir_read(&lfs2, &dir[0], &info) => 1;
-    strcmp(info.name, ".") => 0;
-    info.type => LFS2_TYPE_DIR;
-    lfs2_dir_read(&lfs2, &dir[0], &info) => 1;
-    strcmp(info.name, "..") => 0;
-    info.type => LFS2_TYPE_DIR;
-    lfs2_dir_read(&lfs2, &dir[0], &info) => 1;
-    strcmp(info.name, "burito") => 0;
-    info.type => LFS2_TYPE_REG;
-    lfs2_dir_read(&lfs2, &dir[0], &info) => 1;
+    lfs2_dir_read(&lfs2, &dir, &info) => 0;
+    lfs2_dir_close(&lfs2, &dir) => 0;
+    lfs2_unmount(&lfs2) => 0;
+TEST
+scripts/test.py << TEST
+    lfs2_mount(&lfs2, &cfg) => 0;
+    lfs2_dir_open(&lfs2, &dir, "/") => 0;
+    lfs2_dir_read(&lfs2, &dir, &info) => 1;
+    strcmp(info.name, ".") => 0;
+    info.type => LFS2_TYPE_DIR;
+    lfs2_dir_read(&lfs2, &dir, &info) => 1;
+    strcmp(info.name, "..") => 0;
+    info.type => LFS2_TYPE_DIR;
+    lfs2_dir_read(&lfs2, &dir, &info) => 1;
+    strcmp(info.name, "burito") => 0;
+    info.type => LFS2_TYPE_REG;
+    lfs2_dir_read(&lfs2, &dir, &info) => 1;
     strcmp(info.name, "cactus") => 0;
     info.type => LFS2_TYPE_DIR;
-    lfs2_dir_read(&lfs2, &dir[0], &info) => 0;
-    lfs2_dir_close(&lfs2, &dir[0]) => 0;
+    lfs2_dir_read(&lfs2, &dir, &info) => 0;
+    lfs2_dir_close(&lfs2, &dir) => 0;
     lfs2_unmount(&lfs2) => 0;
 TEST
 
 echo "--- Directory rename ---"
-tests/test.py << TEST
+scripts/test.py << TEST
     lfs2_mount(&lfs2, &cfg) => 0;
     lfs2_mkdir(&lfs2, "coldpotato") => 0;
     lfs2_mkdir(&lfs2, "coldpotato/baked") => 0;
@@ -333,148 +193,67 @@
     lfs2_mkdir(&lfs2, "coldpotato/fried") => 0;
     lfs2_unmount(&lfs2) => 0;
 TEST
-tests/test.py << TEST
+scripts/test.py << TEST
     lfs2_mount(&lfs2, &cfg) => 0;
     lfs2_rename(&lfs2, "coldpotato", "hotpotato") => 0;
     lfs2_unmount(&lfs2) => 0;
 TEST
-tests/test.py << TEST
-    lfs2_mount(&lfs2, &cfg) => 0;
-    lfs2_dir_open(&lfs2, &dir[0], "hotpotato") => 0;
-    lfs2_dir_read(&lfs2, &dir[0], &info) => 1;
-    strcmp(info.name, ".") => 0;
-    info.type => LFS2_TYPE_DIR;
-    lfs2_dir_read(&lfs2, &dir[0], &info) => 1;
-    strcmp(info.name, "..") => 0;
-    info.type => LFS2_TYPE_DIR;
-    lfs2_dir_read(&lfs2, &dir[0], &info) => 1;
+scripts/test.py << TEST
+    lfs2_mount(&lfs2, &cfg) => 0;
+    lfs2_dir_open(&lfs2, &dir, "hotpotato") => 0;
+    lfs2_dir_read(&lfs2, &dir, &info) => 1;
+    strcmp(info.name, ".") => 0;
+    info.type => LFS2_TYPE_DIR;
+    lfs2_dir_read(&lfs2, &dir, &info) => 1;
+    strcmp(info.name, "..") => 0;
+    info.type => LFS2_TYPE_DIR;
+    lfs2_dir_read(&lfs2, &dir, &info) => 1;
     strcmp(info.name, "baked") => 0;
     info.type => LFS2_TYPE_DIR;
-    lfs2_dir_read(&lfs2, &dir[0], &info) => 1;
+    lfs2_dir_read(&lfs2, &dir, &info) => 1;
     strcmp(info.name, "fried") => 0;
     info.type => LFS2_TYPE_DIR;
-    lfs2_dir_read(&lfs2, &dir[0], &info) => 1;
+    lfs2_dir_read(&lfs2, &dir, &info) => 1;
     strcmp(info.name, "sweet") => 0;
     info.type => LFS2_TYPE_DIR;
-    lfs2_dir_read(&lfs2, &dir[0], &info) => 0;
-    lfs2_dir_close(&lfs2, &dir[0]) => 0;
-    lfs2_unmount(&lfs2) => 0;
-TEST
-tests/test.py << TEST
+    lfs2_dir_read(&lfs2, &dir, &info) => 0;
+    lfs2_dir_close(&lfs2, &dir) => 0;
+    lfs2_unmount(&lfs2) => 0;
+TEST
+scripts/test.py << TEST
     lfs2_mount(&lfs2, &cfg) => 0;
     lfs2_mkdir(&lfs2, "warmpotato") => 0;
     lfs2_mkdir(&lfs2, "warmpotato/mushy") => 0;
     lfs2_rename(&lfs2, "hotpotato", "warmpotato") => LFS2_ERR_NOTEMPTY;
-=======
-    lfs_dir_open(&lfs, &dir, "/") => 0;
-    lfs_dir_read(&lfs, &dir, &info) => 1;
-    strcmp(info.name, ".") => 0;
-    info.type => LFS_TYPE_DIR;
-    lfs_dir_read(&lfs, &dir, &info) => 1;
-    strcmp(info.name, "..") => 0;
-    info.type => LFS_TYPE_DIR;
-    lfs_dir_read(&lfs, &dir, &info) => 1;
-    strcmp(info.name, "burito") => 0;
-    info.type => LFS_TYPE_REG;
-    lfs_dir_read(&lfs, &dir, &info) => 1;
-    strcmp(info.name, "cactus") => 0;
-    info.type => LFS_TYPE_DIR;
-    lfs_dir_read(&lfs, &dir, &info) => 0;
-    lfs_dir_close(&lfs, &dir) => 0;
-    lfs_unmount(&lfs) => 0;
-TEST
-scripts/test.py << TEST
-    lfs_mount(&lfs, &cfg) => 0;
-    lfs_dir_open(&lfs, &dir, "/") => 0;
-    lfs_dir_read(&lfs, &dir, &info) => 1;
-    strcmp(info.name, ".") => 0;
-    info.type => LFS_TYPE_DIR;
-    lfs_dir_read(&lfs, &dir, &info) => 1;
-    strcmp(info.name, "..") => 0;
-    info.type => LFS_TYPE_DIR;
-    lfs_dir_read(&lfs, &dir, &info) => 1;
-    strcmp(info.name, "burito") => 0;
-    info.type => LFS_TYPE_REG;
-    lfs_dir_read(&lfs, &dir, &info) => 1;
-    strcmp(info.name, "cactus") => 0;
-    info.type => LFS_TYPE_DIR;
-    lfs_dir_read(&lfs, &dir, &info) => 0;
-    lfs_dir_close(&lfs, &dir) => 0;
-    lfs_unmount(&lfs) => 0;
-TEST
-
-echo "--- Directory rename ---"
-scripts/test.py << TEST
-    lfs_mount(&lfs, &cfg) => 0;
-    lfs_mkdir(&lfs, "coldpotato") => 0;
-    lfs_mkdir(&lfs, "coldpotato/baked") => 0;
-    lfs_mkdir(&lfs, "coldpotato/sweet") => 0;
-    lfs_mkdir(&lfs, "coldpotato/fried") => 0;
-    lfs_unmount(&lfs) => 0;
-TEST
-scripts/test.py << TEST
-    lfs_mount(&lfs, &cfg) => 0;
-    lfs_rename(&lfs, "coldpotato", "hotpotato") => 0;
-    lfs_unmount(&lfs) => 0;
-TEST
-scripts/test.py << TEST
-    lfs_mount(&lfs, &cfg) => 0;
-    lfs_dir_open(&lfs, &dir, "hotpotato") => 0;
-    lfs_dir_read(&lfs, &dir, &info) => 1;
-    strcmp(info.name, ".") => 0;
-    info.type => LFS_TYPE_DIR;
-    lfs_dir_read(&lfs, &dir, &info) => 1;
-    strcmp(info.name, "..") => 0;
-    info.type => LFS_TYPE_DIR;
-    lfs_dir_read(&lfs, &dir, &info) => 1;
-    strcmp(info.name, "baked") => 0;
-    info.type => LFS_TYPE_DIR;
-    lfs_dir_read(&lfs, &dir, &info) => 1;
-    strcmp(info.name, "fried") => 0;
-    info.type => LFS_TYPE_DIR;
-    lfs_dir_read(&lfs, &dir, &info) => 1;
-    strcmp(info.name, "sweet") => 0;
-    info.type => LFS_TYPE_DIR;
-    lfs_dir_read(&lfs, &dir, &info) => 0;
-    lfs_dir_close(&lfs, &dir) => 0;
-    lfs_unmount(&lfs) => 0;
-TEST
-scripts/test.py << TEST
-    lfs_mount(&lfs, &cfg) => 0;
-    lfs_mkdir(&lfs, "warmpotato") => 0;
-    lfs_mkdir(&lfs, "warmpotato/mushy") => 0;
-    lfs_rename(&lfs, "hotpotato", "warmpotato") => LFS_ERR_NOTEMPTY;
->>>>>>> db054684
 
     lfs2_remove(&lfs2, "warmpotato/mushy") => 0;
     lfs2_rename(&lfs2, "hotpotato", "warmpotato") => 0;
 
     lfs2_unmount(&lfs2) => 0;
 TEST
-<<<<<<< HEAD
-tests/test.py << TEST
-    lfs2_mount(&lfs2, &cfg) => 0;
-    lfs2_dir_open(&lfs2, &dir[0], "warmpotato") => 0;
-    lfs2_dir_read(&lfs2, &dir[0], &info) => 1;
-    strcmp(info.name, ".") => 0;
-    info.type => LFS2_TYPE_DIR;
-    lfs2_dir_read(&lfs2, &dir[0], &info) => 1;
-    strcmp(info.name, "..") => 0;
-    info.type => LFS2_TYPE_DIR;
-    lfs2_dir_read(&lfs2, &dir[0], &info) => 1;
+scripts/test.py << TEST
+    lfs2_mount(&lfs2, &cfg) => 0;
+    lfs2_dir_open(&lfs2, &dir, "warmpotato") => 0;
+    lfs2_dir_read(&lfs2, &dir, &info) => 1;
+    strcmp(info.name, ".") => 0;
+    info.type => LFS2_TYPE_DIR;
+    lfs2_dir_read(&lfs2, &dir, &info) => 1;
+    strcmp(info.name, "..") => 0;
+    info.type => LFS2_TYPE_DIR;
+    lfs2_dir_read(&lfs2, &dir, &info) => 1;
     strcmp(info.name, "baked") => 0;
     info.type => LFS2_TYPE_DIR;
-    lfs2_dir_read(&lfs2, &dir[0], &info) => 1;
+    lfs2_dir_read(&lfs2, &dir, &info) => 1;
     strcmp(info.name, "fried") => 0;
     info.type => LFS2_TYPE_DIR;
-    lfs2_dir_read(&lfs2, &dir[0], &info) => 1;
+    lfs2_dir_read(&lfs2, &dir, &info) => 1;
     strcmp(info.name, "sweet") => 0;
     info.type => LFS2_TYPE_DIR;
-    lfs2_dir_read(&lfs2, &dir[0], &info) => 0;
-    lfs2_dir_close(&lfs2, &dir[0]) => 0;
-    lfs2_unmount(&lfs2) => 0;
-TEST
-tests/test.py << TEST
+    lfs2_dir_read(&lfs2, &dir, &info) => 0;
+    lfs2_dir_close(&lfs2, &dir) => 0;
+    lfs2_unmount(&lfs2) => 0;
+TEST
+scripts/test.py << TEST
     lfs2_mount(&lfs2, &cfg) => 0;
     lfs2_mkdir(&lfs2, "coldpotato") => 0;
     lfs2_rename(&lfs2, "warmpotato/baked", "coldpotato/baked") => 0;
@@ -484,472 +263,227 @@
     lfs2_remove(&lfs2, "warmpotato") => 0;
     lfs2_unmount(&lfs2) => 0;
 TEST
-tests/test.py << TEST
-    lfs2_mount(&lfs2, &cfg) => 0;
-    lfs2_dir_open(&lfs2, &dir[0], "coldpotato") => 0;
-    lfs2_dir_read(&lfs2, &dir[0], &info) => 1;
-    strcmp(info.name, ".") => 0;
-    info.type => LFS2_TYPE_DIR;
-    lfs2_dir_read(&lfs2, &dir[0], &info) => 1;
-    strcmp(info.name, "..") => 0;
-    info.type => LFS2_TYPE_DIR;
-    lfs2_dir_read(&lfs2, &dir[0], &info) => 1;
+scripts/test.py << TEST
+    lfs2_mount(&lfs2, &cfg) => 0;
+    lfs2_dir_open(&lfs2, &dir, "coldpotato") => 0;
+    lfs2_dir_read(&lfs2, &dir, &info) => 1;
+    strcmp(info.name, ".") => 0;
+    info.type => LFS2_TYPE_DIR;
+    lfs2_dir_read(&lfs2, &dir, &info) => 1;
+    strcmp(info.name, "..") => 0;
+    info.type => LFS2_TYPE_DIR;
+    lfs2_dir_read(&lfs2, &dir, &info) => 1;
     strcmp(info.name, "baked") => 0;
     info.type => LFS2_TYPE_DIR;
-    lfs2_dir_read(&lfs2, &dir[0], &info) => 1;
+    lfs2_dir_read(&lfs2, &dir, &info) => 1;
     strcmp(info.name, "fried") => 0;
     info.type => LFS2_TYPE_DIR;
-    lfs2_dir_read(&lfs2, &dir[0], &info) => 1;
+    lfs2_dir_read(&lfs2, &dir, &info) => 1;
     strcmp(info.name, "sweet") => 0;
     info.type => LFS2_TYPE_DIR;
-    lfs2_dir_read(&lfs2, &dir[0], &info) => 0;
-    lfs2_dir_close(&lfs2, &dir[0]) => 0;
+    lfs2_dir_read(&lfs2, &dir, &info) => 0;
+    lfs2_dir_close(&lfs2, &dir) => 0;
     lfs2_unmount(&lfs2) => 0;
 TEST
 
 echo "--- Recursive remove ---"
-tests/test.py << TEST
+scripts/test.py << TEST
     lfs2_mount(&lfs2, &cfg) => 0;
     lfs2_remove(&lfs2, "coldpotato") => LFS2_ERR_NOTEMPTY;
 
-    lfs2_dir_open(&lfs2, &dir[0], "coldpotato") => 0;
-    lfs2_dir_read(&lfs2, &dir[0], &info) => 1;
-    lfs2_dir_read(&lfs2, &dir[0], &info) => 1;
+    lfs2_dir_open(&lfs2, &dir, "coldpotato") => 0;
+    lfs2_dir_read(&lfs2, &dir, &info) => 1;
+    lfs2_dir_read(&lfs2, &dir, &info) => 1;
 
     while (true) {
-        int err = lfs2_dir_read(&lfs2, &dir[0], &info);
-=======
-scripts/test.py << TEST
-    lfs_mount(&lfs, &cfg) => 0;
-    lfs_dir_open(&lfs, &dir, "warmpotato") => 0;
-    lfs_dir_read(&lfs, &dir, &info) => 1;
-    strcmp(info.name, ".") => 0;
-    info.type => LFS_TYPE_DIR;
-    lfs_dir_read(&lfs, &dir, &info) => 1;
-    strcmp(info.name, "..") => 0;
-    info.type => LFS_TYPE_DIR;
-    lfs_dir_read(&lfs, &dir, &info) => 1;
-    strcmp(info.name, "baked") => 0;
-    info.type => LFS_TYPE_DIR;
-    lfs_dir_read(&lfs, &dir, &info) => 1;
-    strcmp(info.name, "fried") => 0;
-    info.type => LFS_TYPE_DIR;
-    lfs_dir_read(&lfs, &dir, &info) => 1;
-    strcmp(info.name, "sweet") => 0;
-    info.type => LFS_TYPE_DIR;
-    lfs_dir_read(&lfs, &dir, &info) => 0;
-    lfs_dir_close(&lfs, &dir) => 0;
-    lfs_unmount(&lfs) => 0;
-TEST
-scripts/test.py << TEST
-    lfs_mount(&lfs, &cfg) => 0;
-    lfs_mkdir(&lfs, "coldpotato") => 0;
-    lfs_rename(&lfs, "warmpotato/baked", "coldpotato/baked") => 0;
-    lfs_rename(&lfs, "warmpotato/sweet", "coldpotato/sweet") => 0;
-    lfs_rename(&lfs, "warmpotato/fried", "coldpotato/fried") => 0;
-    lfs_remove(&lfs, "coldpotato") => LFS_ERR_NOTEMPTY;
-    lfs_remove(&lfs, "warmpotato") => 0;
-    lfs_unmount(&lfs) => 0;
-TEST
-scripts/test.py << TEST
-    lfs_mount(&lfs, &cfg) => 0;
-    lfs_dir_open(&lfs, &dir, "coldpotato") => 0;
-    lfs_dir_read(&lfs, &dir, &info) => 1;
-    strcmp(info.name, ".") => 0;
-    info.type => LFS_TYPE_DIR;
-    lfs_dir_read(&lfs, &dir, &info) => 1;
-    strcmp(info.name, "..") => 0;
-    info.type => LFS_TYPE_DIR;
-    lfs_dir_read(&lfs, &dir, &info) => 1;
-    strcmp(info.name, "baked") => 0;
-    info.type => LFS_TYPE_DIR;
-    lfs_dir_read(&lfs, &dir, &info) => 1;
-    strcmp(info.name, "fried") => 0;
-    info.type => LFS_TYPE_DIR;
-    lfs_dir_read(&lfs, &dir, &info) => 1;
-    strcmp(info.name, "sweet") => 0;
-    info.type => LFS_TYPE_DIR;
-    lfs_dir_read(&lfs, &dir, &info) => 0;
-    lfs_dir_close(&lfs, &dir) => 0;
-    lfs_unmount(&lfs) => 0;
-TEST
-
-echo "--- Recursive remove ---"
-scripts/test.py << TEST
-    lfs_mount(&lfs, &cfg) => 0;
-    lfs_remove(&lfs, "coldpotato") => LFS_ERR_NOTEMPTY;
-
-    lfs_dir_open(&lfs, &dir, "coldpotato") => 0;
-    lfs_dir_read(&lfs, &dir, &info) => 1;
-    lfs_dir_read(&lfs, &dir, &info) => 1;
-
-    while (true) {
-        int err = lfs_dir_read(&lfs, &dir, &info);
->>>>>>> db054684
+        int err = lfs2_dir_read(&lfs2, &dir, &info);
         err >= 0 => 1;
         if (err == 0) {
             break;
         }
 
-<<<<<<< HEAD
-        strcpy((char*)buffer, "coldpotato/");
-        strcat((char*)buffer, info.name);
-        lfs2_remove(&lfs2, (char*)buffer) => 0;
-=======
         strcpy(path, "coldpotato/");
         strcat(path, info.name);
-        lfs_remove(&lfs, path) => 0;
->>>>>>> db054684
+        lfs2_remove(&lfs2, path) => 0;
     }
 
     lfs2_remove(&lfs2, "coldpotato") => 0;
 TEST
-<<<<<<< HEAD
-tests/test.py << TEST
-    lfs2_mount(&lfs2, &cfg) => 0;
-    lfs2_dir_open(&lfs2, &dir[0], "/") => 0;
-    lfs2_dir_read(&lfs2, &dir[0], &info) => 1;
-    strcmp(info.name, ".") => 0;
-    info.type => LFS2_TYPE_DIR;
-    lfs2_dir_read(&lfs2, &dir[0], &info) => 1;
-    strcmp(info.name, "..") => 0;
-    info.type => LFS2_TYPE_DIR;
-    lfs2_dir_read(&lfs2, &dir[0], &info) => 1;
-    strcmp(info.name, "burito") => 0;
-    info.type => LFS2_TYPE_REG;
-    lfs2_dir_read(&lfs2, &dir[0], &info) => 1;
+scripts/test.py << TEST
+    lfs2_mount(&lfs2, &cfg) => 0;
+    lfs2_dir_open(&lfs2, &dir, "/") => 0;
+    lfs2_dir_read(&lfs2, &dir, &info) => 1;
+    strcmp(info.name, ".") => 0;
+    info.type => LFS2_TYPE_DIR;
+    lfs2_dir_read(&lfs2, &dir, &info) => 1;
+    strcmp(info.name, "..") => 0;
+    info.type => LFS2_TYPE_DIR;
+    lfs2_dir_read(&lfs2, &dir, &info) => 1;
+    strcmp(info.name, "burito") => 0;
+    info.type => LFS2_TYPE_REG;
+    lfs2_dir_read(&lfs2, &dir, &info) => 1;
     strcmp(info.name, "cactus") => 0;
     info.type => LFS2_TYPE_DIR;
-    lfs2_dir_read(&lfs2, &dir[0], &info) => 0;
-    lfs2_dir_close(&lfs2, &dir[0]) => 0;
+    lfs2_dir_read(&lfs2, &dir, &info) => 0;
+    lfs2_dir_close(&lfs2, &dir) => 0;
     lfs2_unmount(&lfs2) => 0;
 TEST
 
 echo "--- Multi-block rename ---"
-tests/test.py << TEST
-    lfs2_mount(&lfs2, &cfg) => 0;
-    for (int i = 0; i < $LARGESIZE; i++) {
-        sprintf((char*)buffer, "cactus/test%03d", i);
-        sprintf((char*)wbuffer, "cactus/tedd%03d", i);
-        lfs2_rename(&lfs2, (char*)buffer, (char*)wbuffer) => 0;
-=======
-scripts/test.py << TEST
-    lfs_mount(&lfs, &cfg) => 0;
-    lfs_dir_open(&lfs, &dir, "/") => 0;
-    lfs_dir_read(&lfs, &dir, &info) => 1;
-    strcmp(info.name, ".") => 0;
-    info.type => LFS_TYPE_DIR;
-    lfs_dir_read(&lfs, &dir, &info) => 1;
-    strcmp(info.name, "..") => 0;
-    info.type => LFS_TYPE_DIR;
-    lfs_dir_read(&lfs, &dir, &info) => 1;
-    strcmp(info.name, "burito") => 0;
-    info.type => LFS_TYPE_REG;
-    lfs_dir_read(&lfs, &dir, &info) => 1;
-    strcmp(info.name, "cactus") => 0;
-    info.type => LFS_TYPE_DIR;
-    lfs_dir_read(&lfs, &dir, &info) => 0;
-    lfs_dir_close(&lfs, &dir) => 0;
-    lfs_unmount(&lfs) => 0;
-TEST
-
-echo "--- Multi-block rename ---"
-scripts/test.py << TEST
-    lfs_mount(&lfs, &cfg) => 0;
+scripts/test.py << TEST
+    lfs2_mount(&lfs2, &cfg) => 0;
     for (int i = 0; i < $LARGESIZE; i++) {
         char oldpath[1024];
         char newpath[1024];
         sprintf(oldpath, "cactus/test%03d", i);
         sprintf(newpath, "cactus/tedd%03d", i);
-        lfs_rename(&lfs, oldpath, newpath) => 0;
->>>>>>> db054684
-    }
-    lfs2_unmount(&lfs2) => 0;
-TEST
-<<<<<<< HEAD
-tests/test.py << TEST
-    lfs2_mount(&lfs2, &cfg) => 0;
-    lfs2_dir_open(&lfs2, &dir[0], "cactus") => 0;
-    lfs2_dir_read(&lfs2, &dir[0], &info) => 1;
-    strcmp(info.name, ".") => 0;
-    info.type => LFS2_TYPE_DIR;
-    lfs2_dir_read(&lfs2, &dir[0], &info) => 1;
-=======
-scripts/test.py << TEST
-    lfs_mount(&lfs, &cfg) => 0;
-    lfs_dir_open(&lfs, &dir, "cactus") => 0;
-    lfs_dir_read(&lfs, &dir, &info) => 1;
-    strcmp(info.name, ".") => 0;
-    info.type => LFS_TYPE_DIR;
-    lfs_dir_read(&lfs, &dir, &info) => 1;
->>>>>>> db054684
-    strcmp(info.name, "..") => 0;
-    info.type => LFS2_TYPE_DIR;
-    for (int i = 0; i < $LARGESIZE; i++) {
-<<<<<<< HEAD
-        sprintf((char*)buffer, "tedd%03d", i);
-        lfs2_dir_read(&lfs2, &dir[0], &info) => 1;
-        strcmp(info.name, (char*)buffer) => 0;
+        lfs2_rename(&lfs2, oldpath, newpath) => 0;
+    }
+    lfs2_unmount(&lfs2) => 0;
+TEST
+scripts/test.py << TEST
+    lfs2_mount(&lfs2, &cfg) => 0;
+    lfs2_dir_open(&lfs2, &dir, "cactus") => 0;
+    lfs2_dir_read(&lfs2, &dir, &info) => 1;
+    strcmp(info.name, ".") => 0;
+    info.type => LFS2_TYPE_DIR;
+    lfs2_dir_read(&lfs2, &dir, &info) => 1;
+    strcmp(info.name, "..") => 0;
+    info.type => LFS2_TYPE_DIR;
+    for (int i = 0; i < $LARGESIZE; i++) {
+        sprintf(path, "tedd%03d", i);
+        lfs2_dir_read(&lfs2, &dir, &info) => 1;
+        strcmp(info.name, path) => 0;
         info.type => LFS2_TYPE_DIR;
     }
-    lfs2_dir_read(&lfs2, &dir[0], &info) => 0;
+    lfs2_dir_read(&lfs2, &dir, &info) => 0;
     lfs2_unmount(&lfs2) => 0;
 TEST
 
 echo "--- Multi-block remove ---"
-tests/test.py << TEST
+scripts/test.py << TEST
     lfs2_mount(&lfs2, &cfg) => 0;
     lfs2_remove(&lfs2, "cactus") => LFS2_ERR_NOTEMPTY;
 
     for (int i = 0; i < $LARGESIZE; i++) {
-        sprintf((char*)buffer, "cactus/tedd%03d", i);
-        lfs2_remove(&lfs2, (char*)buffer) => 0;
-=======
-        sprintf(path, "tedd%03d", i);
-        lfs_dir_read(&lfs, &dir, &info) => 1;
+        sprintf(path, "cactus/tedd%03d", i);
+        lfs2_remove(&lfs2, path) => 0;
+    }
+
+    lfs2_remove(&lfs2, "cactus") => 0;
+    lfs2_unmount(&lfs2) => 0;
+TEST
+scripts/test.py << TEST
+    lfs2_mount(&lfs2, &cfg) => 0;
+    lfs2_dir_open(&lfs2, &dir, "/") => 0;
+    lfs2_dir_read(&lfs2, &dir, &info) => 1;
+    strcmp(info.name, ".") => 0;
+    info.type => LFS2_TYPE_DIR;
+    lfs2_dir_read(&lfs2, &dir, &info) => 1;
+    strcmp(info.name, "..") => 0;
+    info.type => LFS2_TYPE_DIR;
+    lfs2_dir_read(&lfs2, &dir, &info) => 1;
+    strcmp(info.name, "burito") => 0;
+    info.type => LFS2_TYPE_REG;
+    lfs2_dir_read(&lfs2, &dir, &info) => 0;
+    lfs2_dir_close(&lfs2, &dir) => 0;
+    lfs2_unmount(&lfs2) => 0;
+TEST
+
+echo "--- Multi-block directory with files ---"
+scripts/test.py << TEST
+    lfs2_mount(&lfs2, &cfg) => 0;
+    lfs2_mkdir(&lfs2, "prickly-pear") => 0;
+    for (int i = 0; i < $LARGESIZE; i++) {
+        sprintf(path, "prickly-pear/test%03d", i);
+        lfs2_file_open(&lfs2, &file, path, LFS2_O_WRONLY | LFS2_O_CREAT) => 0;
+        lfs2_size_t size = 6;
+        memcpy(buffer, "Hello", size);
+        lfs2_file_write(&lfs2, &file, buffer, size) => size;
+        lfs2_file_close(&lfs2, &file) => 0;
+    }
+    lfs2_unmount(&lfs2) => 0;
+TEST
+scripts/test.py << TEST
+    lfs2_mount(&lfs2, &cfg) => 0;
+    lfs2_dir_open(&lfs2, &dir, "prickly-pear") => 0;
+    lfs2_dir_read(&lfs2, &dir, &info) => 1;
+    strcmp(info.name, ".") => 0;
+    info.type => LFS2_TYPE_DIR;
+    lfs2_dir_read(&lfs2, &dir, &info) => 1;
+    strcmp(info.name, "..") => 0;
+    info.type => LFS2_TYPE_DIR;
+    for (int i = 0; i < $LARGESIZE; i++) {
+        sprintf(path, "test%03d", i);
+        lfs2_dir_read(&lfs2, &dir, &info) => 1;
         strcmp(info.name, path) => 0;
-        info.type => LFS_TYPE_DIR;
-    }
-    lfs_dir_read(&lfs, &dir, &info) => 0;
-    lfs_unmount(&lfs) => 0;
-TEST
-
-echo "--- Multi-block remove ---"
-scripts/test.py << TEST
-    lfs_mount(&lfs, &cfg) => 0;
-    lfs_remove(&lfs, "cactus") => LFS_ERR_NOTEMPTY;
-
-    for (int i = 0; i < $LARGESIZE; i++) {
-        sprintf(path, "cactus/tedd%03d", i);
-        lfs_remove(&lfs, path) => 0;
->>>>>>> db054684
-    }
-
-    lfs2_remove(&lfs2, "cactus") => 0;
-    lfs2_unmount(&lfs2) => 0;
-TEST
-<<<<<<< HEAD
-tests/test.py << TEST
-    lfs2_mount(&lfs2, &cfg) => 0;
-    lfs2_dir_open(&lfs2, &dir[0], "/") => 0;
-    lfs2_dir_read(&lfs2, &dir[0], &info) => 1;
-    strcmp(info.name, ".") => 0;
-    info.type => LFS2_TYPE_DIR;
-    lfs2_dir_read(&lfs2, &dir[0], &info) => 1;
-    strcmp(info.name, "..") => 0;
-    info.type => LFS2_TYPE_DIR;
-    lfs2_dir_read(&lfs2, &dir[0], &info) => 1;
-    strcmp(info.name, "burito") => 0;
-    info.type => LFS2_TYPE_REG;
-    lfs2_dir_read(&lfs2, &dir[0], &info) => 0;
-    lfs2_dir_close(&lfs2, &dir[0]) => 0;
-    lfs2_unmount(&lfs2) => 0;
-TEST
-
-echo "--- Multi-block directory with files ---"
-tests/test.py << TEST
-    lfs2_mount(&lfs2, &cfg) => 0;
-    lfs2_mkdir(&lfs2, "prickly-pear") => 0;
-    for (int i = 0; i < $LARGESIZE; i++) {
-        sprintf((char*)buffer, "prickly-pear/test%03d", i);
-        lfs2_file_open(&lfs2, &file[0], (char*)buffer,
-                LFS2_O_WRONLY | LFS2_O_CREAT) => 0;
-        size = 6;
-        memcpy(wbuffer, "Hello", size);
-        lfs2_file_write(&lfs2, &file[0], wbuffer, size) => size;
-        lfs2_file_close(&lfs2, &file[0]) => 0;
-=======
-scripts/test.py << TEST
-    lfs_mount(&lfs, &cfg) => 0;
-    lfs_dir_open(&lfs, &dir, "/") => 0;
-    lfs_dir_read(&lfs, &dir, &info) => 1;
-    strcmp(info.name, ".") => 0;
-    info.type => LFS_TYPE_DIR;
-    lfs_dir_read(&lfs, &dir, &info) => 1;
-    strcmp(info.name, "..") => 0;
-    info.type => LFS_TYPE_DIR;
-    lfs_dir_read(&lfs, &dir, &info) => 1;
-    strcmp(info.name, "burito") => 0;
-    info.type => LFS_TYPE_REG;
-    lfs_dir_read(&lfs, &dir, &info) => 0;
-    lfs_dir_close(&lfs, &dir) => 0;
-    lfs_unmount(&lfs) => 0;
-TEST
-
-echo "--- Multi-block directory with files ---"
-scripts/test.py << TEST
-    lfs_mount(&lfs, &cfg) => 0;
-    lfs_mkdir(&lfs, "prickly-pear") => 0;
-    for (int i = 0; i < $LARGESIZE; i++) {
-        sprintf(path, "prickly-pear/test%03d", i);
-        lfs_file_open(&lfs, &file, path, LFS_O_WRONLY | LFS_O_CREAT) => 0;
-        lfs_size_t size = 6;
-        memcpy(buffer, "Hello", size);
-        lfs_file_write(&lfs, &file, buffer, size) => size;
-        lfs_file_close(&lfs, &file) => 0;
->>>>>>> db054684
-    }
-    lfs2_unmount(&lfs2) => 0;
-TEST
-<<<<<<< HEAD
-tests/test.py << TEST
-    lfs2_mount(&lfs2, &cfg) => 0;
-    lfs2_dir_open(&lfs2, &dir[0], "prickly-pear") => 0;
-    lfs2_dir_read(&lfs2, &dir[0], &info) => 1;
-    strcmp(info.name, ".") => 0;
-    info.type => LFS2_TYPE_DIR;
-    lfs2_dir_read(&lfs2, &dir[0], &info) => 1;
-=======
-scripts/test.py << TEST
-    lfs_mount(&lfs, &cfg) => 0;
-    lfs_dir_open(&lfs, &dir, "prickly-pear") => 0;
-    lfs_dir_read(&lfs, &dir, &info) => 1;
-    strcmp(info.name, ".") => 0;
-    info.type => LFS_TYPE_DIR;
-    lfs_dir_read(&lfs, &dir, &info) => 1;
->>>>>>> db054684
-    strcmp(info.name, "..") => 0;
-    info.type => LFS2_TYPE_DIR;
-    for (int i = 0; i < $LARGESIZE; i++) {
-<<<<<<< HEAD
-        sprintf((char*)buffer, "test%03d", i);
-        lfs2_dir_read(&lfs2, &dir[0], &info) => 1;
-        strcmp(info.name, (char*)buffer) => 0;
         info.type => LFS2_TYPE_REG;
         info.size => 6;
     }
-    lfs2_dir_read(&lfs2, &dir[0], &info) => 0;
+    lfs2_dir_read(&lfs2, &dir, &info) => 0;
     lfs2_unmount(&lfs2) => 0;
 TEST
 
 echo "--- Multi-block rename with files ---"
-tests/test.py << TEST
-    lfs2_mount(&lfs2, &cfg) => 0;
-    for (int i = 0; i < $LARGESIZE; i++) {
-        sprintf((char*)buffer, "prickly-pear/test%03d", i);
-        sprintf((char*)wbuffer, "prickly-pear/tedd%03d", i);
-        lfs2_rename(&lfs2, (char*)buffer, (char*)wbuffer) => 0;
-=======
-        sprintf(path, "test%03d", i);
-        lfs_dir_read(&lfs, &dir, &info) => 1;
-        strcmp(info.name, path) => 0;
-        info.type => LFS_TYPE_REG;
-        info.size => 6;
-    }
-    lfs_dir_read(&lfs, &dir, &info) => 0;
-    lfs_unmount(&lfs) => 0;
-TEST
-
-echo "--- Multi-block rename with files ---"
-scripts/test.py << TEST
-    lfs_mount(&lfs, &cfg) => 0;
+scripts/test.py << TEST
+    lfs2_mount(&lfs2, &cfg) => 0;
     for (int i = 0; i < $LARGESIZE; i++) {
         char oldpath[1024];
         char newpath[1024];
         sprintf(oldpath, "prickly-pear/test%03d", i);
         sprintf(newpath, "prickly-pear/tedd%03d", i);
-        lfs_rename(&lfs, oldpath, newpath) => 0;
->>>>>>> db054684
-    }
-    lfs2_unmount(&lfs2) => 0;
-TEST
-<<<<<<< HEAD
-tests/test.py << TEST
-    lfs2_mount(&lfs2, &cfg) => 0;
-    lfs2_dir_open(&lfs2, &dir[0], "prickly-pear") => 0;
-    lfs2_dir_read(&lfs2, &dir[0], &info) => 1;
-    strcmp(info.name, ".") => 0;
-    info.type => LFS2_TYPE_DIR;
-    lfs2_dir_read(&lfs2, &dir[0], &info) => 1;
-=======
-scripts/test.py << TEST
-    lfs_mount(&lfs, &cfg) => 0;
-    lfs_dir_open(&lfs, &dir, "prickly-pear") => 0;
-    lfs_dir_read(&lfs, &dir, &info) => 1;
-    strcmp(info.name, ".") => 0;
-    info.type => LFS_TYPE_DIR;
-    lfs_dir_read(&lfs, &dir, &info) => 1;
->>>>>>> db054684
-    strcmp(info.name, "..") => 0;
-    info.type => LFS2_TYPE_DIR;
-    for (int i = 0; i < $LARGESIZE; i++) {
-<<<<<<< HEAD
-        sprintf((char*)buffer, "tedd%03d", i);
-        lfs2_dir_read(&lfs2, &dir[0], &info) => 1;
-        strcmp(info.name, (char*)buffer) => 0;
+        lfs2_rename(&lfs2, oldpath, newpath) => 0;
+    }
+    lfs2_unmount(&lfs2) => 0;
+TEST
+scripts/test.py << TEST
+    lfs2_mount(&lfs2, &cfg) => 0;
+    lfs2_dir_open(&lfs2, &dir, "prickly-pear") => 0;
+    lfs2_dir_read(&lfs2, &dir, &info) => 1;
+    strcmp(info.name, ".") => 0;
+    info.type => LFS2_TYPE_DIR;
+    lfs2_dir_read(&lfs2, &dir, &info) => 1;
+    strcmp(info.name, "..") => 0;
+    info.type => LFS2_TYPE_DIR;
+    for (int i = 0; i < $LARGESIZE; i++) {
+        sprintf(path, "tedd%03d", i);
+        lfs2_dir_read(&lfs2, &dir, &info) => 1;
+        strcmp(info.name, path) => 0;
         info.type => LFS2_TYPE_REG;
         info.size => 6;
     }
-    lfs2_dir_read(&lfs2, &dir[0], &info) => 0;
+    lfs2_dir_read(&lfs2, &dir, &info) => 0;
     lfs2_unmount(&lfs2) => 0;
 TEST
 
 echo "--- Multi-block remove with files ---"
-tests/test.py << TEST
+scripts/test.py << TEST
     lfs2_mount(&lfs2, &cfg) => 0;
     lfs2_remove(&lfs2, "prickly-pear") => LFS2_ERR_NOTEMPTY;
 
     for (int i = 0; i < $LARGESIZE; i++) {
-        sprintf((char*)buffer, "prickly-pear/tedd%03d", i);
-        lfs2_remove(&lfs2, (char*)buffer) => 0;
-=======
-        sprintf(path, "tedd%03d", i);
-        lfs_dir_read(&lfs, &dir, &info) => 1;
-        strcmp(info.name, path) => 0;
-        info.type => LFS_TYPE_REG;
-        info.size => 6;
-    }
-    lfs_dir_read(&lfs, &dir, &info) => 0;
-    lfs_unmount(&lfs) => 0;
-TEST
-
-echo "--- Multi-block remove with files ---"
-scripts/test.py << TEST
-    lfs_mount(&lfs, &cfg) => 0;
-    lfs_remove(&lfs, "prickly-pear") => LFS_ERR_NOTEMPTY;
-
-    for (int i = 0; i < $LARGESIZE; i++) {
         sprintf(path, "prickly-pear/tedd%03d", i);
-        lfs_remove(&lfs, path) => 0;
->>>>>>> db054684
+        lfs2_remove(&lfs2, path) => 0;
     }
 
     lfs2_remove(&lfs2, "prickly-pear") => 0;
     lfs2_unmount(&lfs2) => 0;
 TEST
-<<<<<<< HEAD
-tests/test.py << TEST
-    lfs2_mount(&lfs2, &cfg) => 0;
-    lfs2_dir_open(&lfs2, &dir[0], "/") => 0;
-    lfs2_dir_read(&lfs2, &dir[0], &info) => 1;
-    strcmp(info.name, ".") => 0;
-    info.type => LFS2_TYPE_DIR;
-    lfs2_dir_read(&lfs2, &dir[0], &info) => 1;
-    strcmp(info.name, "..") => 0;
-    info.type => LFS2_TYPE_DIR;
-    lfs2_dir_read(&lfs2, &dir[0], &info) => 1;
-    strcmp(info.name, "burito") => 0;
-    info.type => LFS2_TYPE_REG;
-    lfs2_dir_read(&lfs2, &dir[0], &info) => 0;
-    lfs2_dir_close(&lfs2, &dir[0]) => 0;
-    lfs2_unmount(&lfs2) => 0;
-=======
-scripts/test.py << TEST
-    lfs_mount(&lfs, &cfg) => 0;
-    lfs_dir_open(&lfs, &dir, "/") => 0;
-    lfs_dir_read(&lfs, &dir, &info) => 1;
-    strcmp(info.name, ".") => 0;
-    info.type => LFS_TYPE_DIR;
-    lfs_dir_read(&lfs, &dir, &info) => 1;
-    strcmp(info.name, "..") => 0;
-    info.type => LFS_TYPE_DIR;
-    lfs_dir_read(&lfs, &dir, &info) => 1;
-    strcmp(info.name, "burito") => 0;
-    info.type => LFS_TYPE_REG;
-    lfs_dir_read(&lfs, &dir, &info) => 0;
-    lfs_dir_close(&lfs, &dir) => 0;
-    lfs_unmount(&lfs) => 0;
->>>>>>> db054684
+scripts/test.py << TEST
+    lfs2_mount(&lfs2, &cfg) => 0;
+    lfs2_dir_open(&lfs2, &dir, "/") => 0;
+    lfs2_dir_read(&lfs2, &dir, &info) => 1;
+    strcmp(info.name, ".") => 0;
+    info.type => LFS2_TYPE_DIR;
+    lfs2_dir_read(&lfs2, &dir, &info) => 1;
+    strcmp(info.name, "..") => 0;
+    info.type => LFS2_TYPE_DIR;
+    lfs2_dir_read(&lfs2, &dir, &info) => 1;
+    strcmp(info.name, "burito") => 0;
+    info.type => LFS2_TYPE_REG;
+    lfs2_dir_read(&lfs2, &dir, &info) => 0;
+    lfs2_dir_close(&lfs2, &dir) => 0;
+    lfs2_unmount(&lfs2) => 0;
 TEST
 
 scripts/results.py