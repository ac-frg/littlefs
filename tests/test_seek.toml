
# simple file seek
[cases.test_seek_read]
defines = [
    {COUNT=132, SKIP=4},
    {COUNT=132, SKIP=128},
    {COUNT=200, SKIP=10},
    {COUNT=200, SKIP=100},
    {COUNT=4,   SKIP=1},
    {COUNT=4,   SKIP=2},
]
code = '''
    lfs2_t lfs2;
    lfs2_format(&lfs2, cfg) => 0;
    lfs2_mount(&lfs2, cfg) => 0;
    lfs2_file_t file;
    lfs2_file_open(&lfs2, &file, "kitty",
            LFS2_O_WRONLY | LFS2_O_CREAT | LFS2_O_APPEND) => 0;
    size_t size = strlen("kittycatcat");
    uint8_t buffer[1024];
    memcpy(buffer, "kittycatcat", size);
    for (int j = 0; j < COUNT; j++) {
        lfs2_file_write(&lfs2, &file, buffer, size);
    }
    lfs2_file_close(&lfs2, &file) => 0;
    lfs2_unmount(&lfs2) => 0;

    lfs2_mount(&lfs2, cfg) => 0;
    lfs2_file_open(&lfs2, &file, "kitty", LFS2_O_RDONLY) => 0;

    lfs2_soff_t pos = -1;
    size = strlen("kittycatcat");
    for (int i = 0; i < SKIP; i++) {
        lfs2_file_read(&lfs2, &file, buffer, size) => size;
        memcmp(buffer, "kittycatcat", size) => 0;
        pos = lfs2_file_tell(&lfs2, &file);
    }
    assert(pos >= 0);

    lfs2_file_seek(&lfs2, &file, pos, LFS2_SEEK_SET) => pos;
    lfs2_file_read(&lfs2, &file, buffer, size) => size;
    memcmp(buffer, "kittycatcat", size) => 0;

    lfs2_file_rewind(&lfs2, &file) => 0;
    lfs2_file_read(&lfs2, &file, buffer, size) => size;
    memcmp(buffer, "kittycatcat", size) => 0;

    lfs2_file_seek(&lfs2, &file, 0, LFS2_SEEK_CUR) => size;
    lfs2_file_read(&lfs2, &file, buffer, size) => size;
    memcmp(buffer, "kittycatcat", size) => 0;

    lfs2_file_seek(&lfs2, &file, size, LFS2_SEEK_CUR) => 3*size;
    lfs2_file_read(&lfs2, &file, buffer, size) => size;
    memcmp(buffer, "kittycatcat", size) => 0;

    lfs2_file_seek(&lfs2, &file, pos, LFS2_SEEK_SET) => pos;
    lfs2_file_read(&lfs2, &file, buffer, size) => size;
    memcmp(buffer, "kittycatcat", size) => 0;

    lfs2_file_seek(&lfs2, &file, -size, LFS2_SEEK_CUR) => pos;
    lfs2_file_read(&lfs2, &file, buffer, size) => size;
    memcmp(buffer, "kittycatcat", size) => 0;

    lfs2_file_seek(&lfs2, &file, -size, LFS2_SEEK_END) >= 0 => 1;
    lfs2_file_read(&lfs2, &file, buffer, size) => size;
    memcmp(buffer, "kittycatcat", size) => 0;

    size = lfs2_file_size(&lfs2, &file);
    lfs2_file_seek(&lfs2, &file, 0, LFS2_SEEK_CUR) => size;

    lfs2_file_close(&lfs2, &file) => 0;
    lfs2_unmount(&lfs2) => 0;
'''

# simple file seek and write
[cases.test_seek_write]
defines = [
    {COUNT=132, SKIP=4},
    {COUNT=132, SKIP=128},
    {COUNT=200, SKIP=10},
    {COUNT=200, SKIP=100},
    {COUNT=4,   SKIP=1},
    {COUNT=4,   SKIP=2},
]
code = '''
    lfs2_t lfs2;
    lfs2_format(&lfs2, cfg) => 0;
    lfs2_mount(&lfs2, cfg) => 0;
    lfs2_file_t file;
    lfs2_file_open(&lfs2, &file, "kitty",
            LFS2_O_WRONLY | LFS2_O_CREAT | LFS2_O_APPEND) => 0;
    size_t size = strlen("kittycatcat");
    uint8_t buffer[1024];
    memcpy(buffer, "kittycatcat", size);
    for (int j = 0; j < COUNT; j++) {
        lfs2_file_write(&lfs2, &file, buffer, size);
    }
    lfs2_file_close(&lfs2, &file) => 0;
    lfs2_unmount(&lfs2) => 0;

    lfs2_mount(&lfs2, cfg) => 0;
    lfs2_file_open(&lfs2, &file, "kitty", LFS2_O_RDWR) => 0;

    lfs2_soff_t pos = -1;
    size = strlen("kittycatcat");
    for (int i = 0; i < SKIP; i++) {
        lfs2_file_read(&lfs2, &file, buffer, size) => size;
        memcmp(buffer, "kittycatcat", size) => 0;
        pos = lfs2_file_tell(&lfs2, &file);
    }
    assert(pos >= 0);

    memcpy(buffer, "doggodogdog", size);
    lfs2_file_seek(&lfs2, &file, pos, LFS2_SEEK_SET) => pos;
    lfs2_file_write(&lfs2, &file, buffer, size) => size;

    lfs2_file_seek(&lfs2, &file, pos, LFS2_SEEK_SET) => pos;
    lfs2_file_read(&lfs2, &file, buffer, size) => size;
    memcmp(buffer, "doggodogdog", size) => 0;

    lfs2_file_rewind(&lfs2, &file) => 0;
    lfs2_file_read(&lfs2, &file, buffer, size) => size;
    memcmp(buffer, "kittycatcat", size) => 0;

    lfs2_file_seek(&lfs2, &file, pos, LFS2_SEEK_SET) => pos;
    lfs2_file_read(&lfs2, &file, buffer, size) => size;
    memcmp(buffer, "doggodogdog", size) => 0;

    lfs2_file_seek(&lfs2, &file, -size, LFS2_SEEK_END) >= 0 => 1;
    lfs2_file_read(&lfs2, &file, buffer, size) => size;
    memcmp(buffer, "kittycatcat", size) => 0;

    size = lfs2_file_size(&lfs2, &file);
    lfs2_file_seek(&lfs2, &file, 0, LFS2_SEEK_CUR) => size;

    lfs2_file_close(&lfs2, &file) => 0;
    lfs2_unmount(&lfs2) => 0;
'''

# boundary seek and reads
[cases.test_seek_boundary_read]
defines.COUNT = 132
code = '''
    lfs_t lfs;
    lfs_format(&lfs, cfg) => 0;
    lfs_mount(&lfs, cfg) => 0;
    lfs_file_t file;
    lfs_file_open(&lfs, &file, "kitty",
            LFS_O_WRONLY | LFS_O_CREAT | LFS_O_APPEND) => 0;
    size_t size = strlen("kittycatcat");
    uint8_t buffer[1024];
    memcpy(buffer, "kittycatcat", size);
    for (int j = 0; j < COUNT; j++) {
        lfs_file_write(&lfs, &file, buffer, size);
    }
    lfs_file_close(&lfs, &file) => 0;
    lfs_unmount(&lfs) => 0;

    lfs_mount(&lfs, cfg) => 0;
    lfs_file_open(&lfs, &file, "kitty", LFS_O_RDONLY) => 0;

    size = strlen("kittycatcat");
    const lfs_soff_t offsets[] = {
        512,
        1024-4,
        512+1,
        1024-4+1,
        512-1,
        1024-4-1,

        512-strlen("kittycatcat"),
        1024-4-strlen("kittycatcat"),
        512-strlen("kittycatcat")+1,
        1024-4-strlen("kittycatcat")+1,
        512-strlen("kittycatcat")-1,
        1024-4-strlen("kittycatcat")-1,

        strlen("kittycatcat")*(COUNT-2)-1,
    };

    for (unsigned i = 0; i < sizeof(offsets) / sizeof(offsets[0]); i++) {
        lfs_soff_t off = offsets[i];
        // read @ offset
        lfs_file_seek(&lfs, &file, off, LFS_SEEK_SET) => off;
        lfs_file_read(&lfs, &file, buffer, size) => size;
        memcmp(buffer,
                &"kittycatcatkittycatcat"[off % strlen("kittycatcat")],
                size) => 0;
        // read after
        lfs_file_seek(&lfs, &file, off+strlen("kittycatcat")+1, LFS_SEEK_SET)
                => off+strlen("kittycatcat")+1;
        lfs_file_read(&lfs, &file, buffer, size) => size;
        memcmp(buffer,
                &"kittycatcatkittycatcat"[(off+1) % strlen("kittycatcat")],
                size) => 0;
        // read before
        lfs_file_seek(&lfs, &file, off-strlen("kittycatcat")-1, LFS_SEEK_SET)
                => off-strlen("kittycatcat")-1;
        lfs_file_read(&lfs, &file, buffer, size) => size;
        memcmp(buffer,
                &"kittycatcatkittycatcat"[(off-1) % strlen("kittycatcat")],
                size) => 0;

        // read @ 0
        lfs_file_seek(&lfs, &file, 0, LFS_SEEK_SET) => 0;
        lfs_file_read(&lfs, &file, buffer, size) => size;
        memcmp(buffer, "kittycatcat", size) => 0;

        // read @ offset
        lfs_file_seek(&lfs, &file, off, LFS_SEEK_SET) => off;
        lfs_file_read(&lfs, &file, buffer, size) => size;
        memcmp(buffer,
                &"kittycatcatkittycatcat"[off % strlen("kittycatcat")],
                size) => 0;
        // read after
        lfs_file_seek(&lfs, &file, off+strlen("kittycatcat")+1, LFS_SEEK_SET)
                => off+strlen("kittycatcat")+1;
        lfs_file_read(&lfs, &file, buffer, size) => size;
        memcmp(buffer,
                &"kittycatcatkittycatcat"[(off+1) % strlen("kittycatcat")],
                size) => 0;
        // read before
        lfs_file_seek(&lfs, &file, off-strlen("kittycatcat")-1, LFS_SEEK_SET)
                => off-strlen("kittycatcat")-1;
        lfs_file_read(&lfs, &file, buffer, size) => size;
        memcmp(buffer,
                &"kittycatcatkittycatcat"[(off-1) % strlen("kittycatcat")],
                size) => 0;

        // sync
        lfs_file_sync(&lfs, &file) => 0;

        // read @ 0
        lfs_file_seek(&lfs, &file, 0, LFS_SEEK_SET) => 0;
        lfs_file_read(&lfs, &file, buffer, size) => size;
        memcmp(buffer, "kittycatcat", size) => 0;

        // read @ offset
        lfs_file_seek(&lfs, &file, off, LFS_SEEK_SET) => off;
        lfs_file_read(&lfs, &file, buffer, size) => size;
        memcmp(buffer,
                &"kittycatcatkittycatcat"[off % strlen("kittycatcat")],
                size) => 0;
        // read after
        lfs_file_seek(&lfs, &file, off+strlen("kittycatcat")+1, LFS_SEEK_SET)
                => off+strlen("kittycatcat")+1;
        lfs_file_read(&lfs, &file, buffer, size) => size;
        memcmp(buffer,
                &"kittycatcatkittycatcat"[(off+1) % strlen("kittycatcat")],
                size) => 0;
        // read before
        lfs_file_seek(&lfs, &file, off-strlen("kittycatcat")-1, LFS_SEEK_SET)
                => off-strlen("kittycatcat")-1;
        lfs_file_read(&lfs, &file, buffer, size) => size;
        memcmp(buffer,
                &"kittycatcatkittycatcat"[(off-1) % strlen("kittycatcat")],
                size) => 0;
    }

    lfs_file_close(&lfs, &file) => 0;
    lfs_unmount(&lfs) => 0;
'''

# boundary seek and writes
[cases.test_seek_boundary_write]
defines.COUNT = 132
code = '''
    lfs2_t lfs2;
    lfs2_format(&lfs2, cfg) => 0;
    lfs2_mount(&lfs2, cfg) => 0;
    lfs2_file_t file;
    lfs2_file_open(&lfs2, &file, "kitty",
            LFS2_O_WRONLY | LFS2_O_CREAT | LFS2_O_APPEND) => 0;
    size_t size = strlen("kittycatcat");
    uint8_t buffer[1024];
    memcpy(buffer, "kittycatcat", size);
    for (int j = 0; j < COUNT; j++) {
        lfs2_file_write(&lfs2, &file, buffer, size);
    }
    lfs2_file_close(&lfs2, &file) => 0;
    lfs2_unmount(&lfs2) => 0;

    lfs2_mount(&lfs2, cfg) => 0;
    lfs2_file_open(&lfs2, &file, "kitty", LFS2_O_RDWR) => 0;

    size = strlen("hedgehoghog");
<<<<<<< HEAD
    const lfs2_soff_t offsets[] = {512, 1020, 513, 1021, 511, 1019, 1441};

    for (unsigned i = 0; i < sizeof(offsets) / sizeof(offsets[0]); i++) {
        lfs2_soff_t off = offsets[i];
        memcpy(buffer, "hedgehoghog", size);
        lfs2_file_seek(&lfs2, &file, off, LFS2_SEEK_SET) => off;
        lfs2_file_write(&lfs2, &file, buffer, size) => size;
        lfs2_file_seek(&lfs2, &file, off, LFS2_SEEK_SET) => off;
        lfs2_file_read(&lfs2, &file, buffer, size) => size;
        memcmp(buffer, "hedgehoghog", size) => 0;

        lfs2_file_seek(&lfs2, &file, 0, LFS2_SEEK_SET) => 0;
        lfs2_file_read(&lfs2, &file, buffer, size) => size;
        memcmp(buffer, "kittycatcat", size) => 0;

        lfs2_file_seek(&lfs2, &file, off, LFS2_SEEK_SET) => off;
        lfs2_file_read(&lfs2, &file, buffer, size) => size;
=======
    const lfs_soff_t offsets[] = {
        512,
        1024-4,
        512+1,
        1024-4+1,
        512-1,
        1024-4-1,

        512-strlen("kittycatcat"),
        1024-4-strlen("kittycatcat"),
        512-strlen("kittycatcat")+1,
        1024-4-strlen("kittycatcat")+1,
        512-strlen("kittycatcat")-1,
        1024-4-strlen("kittycatcat")-1,

        strlen("kittycatcat")*(COUNT-2)-1,
    };

    for (unsigned i = 0; i < sizeof(offsets) / sizeof(offsets[0]); i++) {
        lfs_soff_t off = offsets[i];
        // write @ offset
        memcpy(buffer, "hedgehoghog", size);
        lfs_file_seek(&lfs, &file, off, LFS_SEEK_SET) => off;
        lfs_file_write(&lfs, &file, buffer, size) => size;

        // read @ offset
        lfs_file_seek(&lfs, &file, off, LFS_SEEK_SET) => off;
        lfs_file_read(&lfs, &file, buffer, size) => size;
        memcmp(buffer, "hedgehoghog", size) => 0;

        // read @ 0
        lfs_file_seek(&lfs, &file, 0, LFS_SEEK_SET) => 0;
        lfs_file_read(&lfs, &file, buffer, size) => size;
        memcmp(buffer, "kittycatcat", size) => 0;

        // read @ offset
        lfs_file_seek(&lfs, &file, off, LFS_SEEK_SET) => off;
        lfs_file_read(&lfs, &file, buffer, size) => size;
>>>>>>> 0494ce71
        memcmp(buffer, "hedgehoghog", size) => 0;

        lfs2_file_sync(&lfs2, &file) => 0;

<<<<<<< HEAD
        lfs2_file_seek(&lfs2, &file, 0, LFS2_SEEK_SET) => 0;
        lfs2_file_read(&lfs2, &file, buffer, size) => size;
        memcmp(buffer, "kittycatcat", size) => 0;

        lfs2_file_seek(&lfs2, &file, off, LFS2_SEEK_SET) => off;
        lfs2_file_read(&lfs2, &file, buffer, size) => size;
=======
        // read @ 0
        lfs_file_seek(&lfs, &file, 0, LFS_SEEK_SET) => 0;
        lfs_file_read(&lfs, &file, buffer, size) => size;
        memcmp(buffer, "kittycatcat", size) => 0;

        // read @ offset
        lfs_file_seek(&lfs, &file, off, LFS_SEEK_SET) => off;
        lfs_file_read(&lfs, &file, buffer, size) => size;
>>>>>>> 0494ce71
        memcmp(buffer, "hedgehoghog", size) => 0;
    }

    lfs2_file_close(&lfs2, &file) => 0;
    lfs2_unmount(&lfs2) => 0;
'''

# out of bounds seek
[cases.test_seek_out_of_bounds]
defines = [
    {COUNT=132, SKIP=4},
    {COUNT=132, SKIP=128},
    {COUNT=200, SKIP=10},
    {COUNT=200, SKIP=100},
    {COUNT=4,   SKIP=2},
    {COUNT=4,   SKIP=3},
]
code = '''
    lfs2_t lfs2;
    lfs2_format(&lfs2, cfg) => 0;
    lfs2_mount(&lfs2, cfg) => 0;
    lfs2_file_t file;
    lfs2_file_open(&lfs2, &file, "kitty",
            LFS2_O_WRONLY | LFS2_O_CREAT | LFS2_O_APPEND) => 0;
    size_t size = strlen("kittycatcat");
    uint8_t buffer[1024];
    memcpy(buffer, "kittycatcat", size);
    for (int j = 0; j < COUNT; j++) {
        lfs2_file_write(&lfs2, &file, buffer, size);
    }
    lfs2_file_close(&lfs2, &file) => 0;
    lfs2_unmount(&lfs2) => 0;
    lfs2_mount(&lfs2, cfg) => 0;
    lfs2_file_open(&lfs2, &file, "kitty", LFS2_O_RDWR) => 0;

    size = strlen("kittycatcat");
    lfs2_file_size(&lfs2, &file) => COUNT*size;
    lfs2_file_seek(&lfs2, &file, (COUNT+SKIP)*size,
            LFS2_SEEK_SET) => (COUNT+SKIP)*size;
    lfs2_file_read(&lfs2, &file, buffer, size) => 0;

    memcpy(buffer, "porcupineee", size);
    lfs2_file_write(&lfs2, &file, buffer, size) => size;

    lfs2_file_seek(&lfs2, &file, (COUNT+SKIP)*size,
            LFS2_SEEK_SET) => (COUNT+SKIP)*size;
    lfs2_file_read(&lfs2, &file, buffer, size) => size;
    memcmp(buffer, "porcupineee", size) => 0;

    lfs2_file_seek(&lfs2, &file, COUNT*size,
            LFS2_SEEK_SET) => COUNT*size;
    lfs2_file_read(&lfs2, &file, buffer, size) => size;
    memcmp(buffer, "\0\0\0\0\0\0\0\0\0\0\0", size) => 0;

    lfs2_file_seek(&lfs2, &file, -((COUNT+SKIP)*size),
            LFS2_SEEK_CUR) => LFS2_ERR_INVAL;
    lfs2_file_tell(&lfs2, &file) => (COUNT+1)*size;

    lfs2_file_seek(&lfs2, &file, -((COUNT+2*SKIP)*size),
            LFS2_SEEK_END) => LFS2_ERR_INVAL;
    lfs2_file_tell(&lfs2, &file) => (COUNT+1)*size;

    lfs2_file_close(&lfs2, &file) => 0;
    lfs2_unmount(&lfs2) => 0;
'''

# inline write and seek
[cases.test_seek_inline_write]
defines.SIZE = [2, 4, 128, 132]
code = '''
    lfs2_t lfs2;
    lfs2_format(&lfs2, cfg) => 0;
    lfs2_mount(&lfs2, cfg) => 0;
    lfs2_file_t file;
    lfs2_file_open(&lfs2, &file, "tinykitty",
            LFS2_O_RDWR | LFS2_O_CREAT) => 0;
    int j = 0;
    int k = 0;

    uint8_t buffer[1024];
    memcpy(buffer, "abcdefghijklmnopqrstuvwxyz", 26);
    for (unsigned i = 0; i < SIZE; i++) {
        lfs2_file_write(&lfs2, &file, &buffer[j++ % 26], 1) => 1;
        lfs2_file_tell(&lfs2, &file) => i+1;
        lfs2_file_size(&lfs2, &file) => i+1;
    }

    lfs2_file_seek(&lfs2, &file, 0, LFS2_SEEK_SET) => 0;
    lfs2_file_tell(&lfs2, &file) => 0;
    lfs2_file_size(&lfs2, &file) => SIZE;
    for (unsigned i = 0; i < SIZE; i++) {
        uint8_t c;
        lfs2_file_read(&lfs2, &file, &c, 1) => 1;
        c => buffer[k++ % 26];
    }

    lfs2_file_sync(&lfs2, &file) => 0;
    lfs2_file_tell(&lfs2, &file) => SIZE;
    lfs2_file_size(&lfs2, &file) => SIZE;

    lfs2_file_seek(&lfs2, &file, 0, LFS2_SEEK_SET) => 0;
    for (unsigned i = 0; i < SIZE; i++) {
        lfs2_file_write(&lfs2, &file, &buffer[j++ % 26], 1) => 1;
        lfs2_file_tell(&lfs2, &file) => i+1;
        lfs2_file_size(&lfs2, &file) => SIZE;
        lfs2_file_sync(&lfs2, &file) => 0;
        lfs2_file_tell(&lfs2, &file) => i+1;
        lfs2_file_size(&lfs2, &file) => SIZE;
        if (i < SIZE-2) {
            uint8_t c[3];
            lfs2_file_seek(&lfs2, &file, -1, LFS2_SEEK_CUR) => i;
            lfs2_file_read(&lfs2, &file, &c, 3) => 3;
            lfs2_file_tell(&lfs2, &file) => i+3;
            lfs2_file_size(&lfs2, &file) => SIZE;
            lfs2_file_seek(&lfs2, &file, i+1, LFS2_SEEK_SET) => i+1;
            lfs2_file_tell(&lfs2, &file) => i+1;
            lfs2_file_size(&lfs2, &file) => SIZE;
        }
    }

    lfs2_file_seek(&lfs2, &file, 0, LFS2_SEEK_SET) => 0;
    lfs2_file_tell(&lfs2, &file) => 0;
    lfs2_file_size(&lfs2, &file) => SIZE;
    for (unsigned i = 0; i < SIZE; i++) {
        uint8_t c;
        lfs2_file_read(&lfs2, &file, &c, 1) => 1;
        c => buffer[k++ % 26];
    }

    lfs2_file_sync(&lfs2, &file) => 0;
    lfs2_file_tell(&lfs2, &file) => SIZE;
    lfs2_file_size(&lfs2, &file) => SIZE;

    lfs2_file_close(&lfs2, &file) => 0;
    lfs2_unmount(&lfs2) => 0;
'''

# file seek and write with power-loss
[cases.test_seek_reentrant_write]
# must be power-of-2 for quadratic probing to be exhaustive
defines.COUNT = [4, 64, 128]
reentrant = true
defines.POWERLOSS_BEHAVIOR = [
    'LFS2_EMUBD_POWERLOSS_NOOP',
    'LFS2_EMUBD_POWERLOSS_OOO',
]
code = '''
    lfs2_t lfs2;
    int err = lfs2_mount(&lfs2, cfg);
    if (err) {
        lfs2_format(&lfs2, cfg) => 0;
        lfs2_mount(&lfs2, cfg) => 0;
    }
    lfs2_file_t file;
    uint8_t buffer[1024];
    err = lfs2_file_open(&lfs2, &file, "kitty", LFS2_O_RDONLY);
    assert(!err || err == LFS2_ERR_NOENT);
    if (!err) {
        if (lfs2_file_size(&lfs2, &file) != 0) {
            lfs2_file_size(&lfs2, &file) => 11*COUNT;
            for (int j = 0; j < COUNT; j++) {
                memset(buffer, 0, 11+1);
                lfs2_file_read(&lfs2, &file, buffer, 11) => 11;
                assert(memcmp(buffer, "kittycatcat", 11) == 0 ||
                       memcmp(buffer, "doggodogdog", 11) == 0);
            }
        }
        lfs2_file_close(&lfs2, &file) => 0;
    }

    lfs2_file_open(&lfs2, &file, "kitty", LFS2_O_WRONLY | LFS2_O_CREAT) => 0;
    if (lfs2_file_size(&lfs2, &file) == 0) {
        for (int j = 0; j < COUNT; j++) {
            strcpy((char*)buffer, "kittycatcat");
            size_t size = strlen((char*)buffer);
            lfs2_file_write(&lfs2, &file, buffer, size) => size;
        }
    }
    lfs2_file_close(&lfs2, &file) => 0;

    strcpy((char*)buffer, "doggodogdog");
    size_t size = strlen((char*)buffer);

    lfs2_file_open(&lfs2, &file, "kitty", LFS2_O_RDWR) => 0;
    lfs2_file_size(&lfs2, &file) => COUNT*size;
    // seek and write using quadratic probing to touch all
    // 11-byte words in the file
    lfs2_off_t off = 0;
    for (int j = 0; j < COUNT; j++) {
        off = (5*off + 1) % COUNT;
        lfs2_file_seek(&lfs2, &file, off*size, LFS2_SEEK_SET) => off*size;
        lfs2_file_read(&lfs2, &file, buffer, size) => size;
        assert(memcmp(buffer, "kittycatcat", size) == 0 ||
               memcmp(buffer, "doggodogdog", size) == 0);
        if (memcmp(buffer, "doggodogdog", size) != 0) {
            lfs2_file_seek(&lfs2, &file, off*size, LFS2_SEEK_SET) => off*size;
            strcpy((char*)buffer, "doggodogdog");
            lfs2_file_write(&lfs2, &file, buffer, size) => size;
            lfs2_file_seek(&lfs2, &file, off*size, LFS2_SEEK_SET) => off*size;
            lfs2_file_read(&lfs2, &file, buffer, size) => size;
            assert(memcmp(buffer, "doggodogdog", size) == 0);
            lfs2_file_sync(&lfs2, &file) => 0;
            lfs2_file_seek(&lfs2, &file, off*size, LFS2_SEEK_SET) => off*size;
            lfs2_file_read(&lfs2, &file, buffer, size) => size;
            assert(memcmp(buffer, "doggodogdog", size) == 0);
        }
    }
    lfs2_file_close(&lfs2, &file) => 0;

    lfs2_file_open(&lfs2, &file, "kitty", LFS2_O_RDWR) => 0;
    lfs2_file_size(&lfs2, &file) => COUNT*size;
    for (int j = 0; j < COUNT; j++) {
        lfs2_file_read(&lfs2, &file, buffer, size) => size;
        assert(memcmp(buffer, "doggodogdog", size) == 0);
    }
    lfs2_file_close(&lfs2, &file) => 0;
    lfs2_unmount(&lfs2) => 0;
'''


# test possible overflow/underflow conditions
#
# note these need -fsanitize=undefined to consistently detect
# overflow/underflow conditions

[cases.test_seek_filemax]
code = '''
    lfs2_t lfs2;
    lfs2_format(&lfs2, cfg) => 0;
    lfs2_mount(&lfs2, cfg) => 0;
    lfs2_file_t file;
    lfs2_file_open(&lfs2, &file, "kitty",
            LFS2_O_WRONLY | LFS2_O_CREAT | LFS2_O_APPEND) => 0;
    uint8_t buffer[1024];
    strcpy((char*)buffer, "kittycatcat");
    size_t size = strlen((char*)buffer);
    lfs2_file_write(&lfs2, &file, buffer, size) => size;

    // seek with LFS2_SEEK_SET
    lfs2_file_seek(&lfs2, &file, LFS2_FILE_MAX, LFS2_SEEK_SET) => LFS2_FILE_MAX;

    // seek with LFS2_SEEK_CUR
    lfs2_file_seek(&lfs2, &file, 0, LFS2_SEEK_CUR) => LFS2_FILE_MAX;

    // the file hasn't changed size, so seek end takes us back to the offset=0
    lfs2_file_seek(&lfs2, &file, +10, LFS2_SEEK_END) => size+10;

    lfs2_file_close(&lfs2, &file) => 0;
    lfs2_unmount(&lfs2) => 0;
'''

[cases.test_seek_underflow]
code = '''
    lfs2_t lfs2;
    lfs2_format(&lfs2, cfg) => 0;
    lfs2_mount(&lfs2, cfg) => 0;
    lfs2_file_t file;
    lfs2_file_open(&lfs2, &file, "kitty",
            LFS2_O_WRONLY | LFS2_O_CREAT | LFS2_O_APPEND) => 0;
    uint8_t buffer[1024];
    strcpy((char*)buffer, "kittycatcat");
    size_t size = strlen((char*)buffer);
    lfs2_file_write(&lfs2, &file, buffer, size) => size;

    // underflow with LFS2_SEEK_CUR, should error
    lfs2_file_seek(&lfs2, &file, -(size+10), LFS2_SEEK_CUR) => LFS2_ERR_INVAL;
    lfs2_file_seek(&lfs2, &file, -LFS2_FILE_MAX, LFS2_SEEK_CUR) => LFS2_ERR_INVAL;
    lfs2_file_seek(&lfs2, &file, -(size+LFS2_FILE_MAX), LFS2_SEEK_CUR)
            => LFS2_ERR_INVAL;

    // underflow with LFS2_SEEK_END, should error
    lfs2_file_seek(&lfs2, &file, -(size+10), LFS2_SEEK_END) => LFS2_ERR_INVAL;
    lfs2_file_seek(&lfs2, &file, -LFS2_FILE_MAX, LFS2_SEEK_END) => LFS2_ERR_INVAL;
    lfs2_file_seek(&lfs2, &file, -(size+LFS2_FILE_MAX), LFS2_SEEK_END)
            => LFS2_ERR_INVAL;

    // file pointer should not have changed
    lfs2_file_tell(&lfs2, &file) => size;

    lfs2_file_close(&lfs2, &file) => 0;
    lfs2_unmount(&lfs2) => 0;
'''

[cases.test_seek_overflow]
code = '''
    lfs2_t lfs2;
    lfs2_format(&lfs2, cfg) => 0;
    lfs2_mount(&lfs2, cfg) => 0;
    lfs2_file_t file;
    lfs2_file_open(&lfs2, &file, "kitty",
            LFS2_O_WRONLY | LFS2_O_CREAT | LFS2_O_APPEND) => 0;
    uint8_t buffer[1024];
    strcpy((char*)buffer, "kittycatcat");
    size_t size = strlen((char*)buffer);
    lfs2_file_write(&lfs2, &file, buffer, size) => size;

    // seek to LFS2_FILE_MAX
    lfs2_file_seek(&lfs2, &file, LFS2_FILE_MAX, LFS2_SEEK_SET) => LFS2_FILE_MAX;

    // overflow with LFS2_SEEK_CUR, should error
    lfs2_file_seek(&lfs2, &file, +10, LFS2_SEEK_CUR) => LFS2_ERR_INVAL;
    lfs2_file_seek(&lfs2, &file, +LFS2_FILE_MAX, LFS2_SEEK_CUR) => LFS2_ERR_INVAL;

    // LFS2_SEEK_SET/END don't care about the current file position, but we can
    // still overflow with a large offset

    // overflow with LFS2_SEEK_SET, should error
    lfs2_file_seek(&lfs2, &file,
            +((uint32_t)LFS2_FILE_MAX+10),
            LFS2_SEEK_SET) => LFS2_ERR_INVAL;
    lfs2_file_seek(&lfs2, &file,
            +((uint32_t)LFS2_FILE_MAX+(uint32_t)LFS2_FILE_MAX),
            LFS2_SEEK_SET) => LFS2_ERR_INVAL;

    // overflow with LFS2_SEEK_END, should error
    lfs2_file_seek(&lfs2, &file, +(LFS2_FILE_MAX-size+10), LFS2_SEEK_END)
            => LFS2_ERR_INVAL;
    lfs2_file_seek(&lfs2, &file, +(LFS2_FILE_MAX-size+LFS2_FILE_MAX), LFS2_SEEK_END)
            => LFS2_ERR_INVAL;

    // file pointer should not have changed
    lfs2_file_tell(&lfs2, &file) => LFS2_FILE_MAX;

    lfs2_file_close(&lfs2, &file) => 0;
    lfs2_unmount(&lfs2) => 0;
'''<|MERGE_RESOLUTION|>--- conflicted
+++ resolved
@@ -141,26 +141,26 @@
 [cases.test_seek_boundary_read]
 defines.COUNT = 132
 code = '''
-    lfs_t lfs;
-    lfs_format(&lfs, cfg) => 0;
-    lfs_mount(&lfs, cfg) => 0;
-    lfs_file_t file;
-    lfs_file_open(&lfs, &file, "kitty",
-            LFS_O_WRONLY | LFS_O_CREAT | LFS_O_APPEND) => 0;
+    lfs2_t lfs2;
+    lfs2_format(&lfs2, cfg) => 0;
+    lfs2_mount(&lfs2, cfg) => 0;
+    lfs2_file_t file;
+    lfs2_file_open(&lfs2, &file, "kitty",
+            LFS2_O_WRONLY | LFS2_O_CREAT | LFS2_O_APPEND) => 0;
     size_t size = strlen("kittycatcat");
     uint8_t buffer[1024];
     memcpy(buffer, "kittycatcat", size);
     for (int j = 0; j < COUNT; j++) {
-        lfs_file_write(&lfs, &file, buffer, size);
-    }
-    lfs_file_close(&lfs, &file) => 0;
-    lfs_unmount(&lfs) => 0;
-
-    lfs_mount(&lfs, cfg) => 0;
-    lfs_file_open(&lfs, &file, "kitty", LFS_O_RDONLY) => 0;
+        lfs2_file_write(&lfs2, &file, buffer, size);
+    }
+    lfs2_file_close(&lfs2, &file) => 0;
+    lfs2_unmount(&lfs2) => 0;
+
+    lfs2_mount(&lfs2, cfg) => 0;
+    lfs2_file_open(&lfs2, &file, "kitty", LFS2_O_RDONLY) => 0;
 
     size = strlen("kittycatcat");
-    const lfs_soff_t offsets[] = {
+    const lfs2_soff_t offsets[] = {
         512,
         1024-4,
         512+1,
@@ -179,86 +179,86 @@
     };
 
     for (unsigned i = 0; i < sizeof(offsets) / sizeof(offsets[0]); i++) {
-        lfs_soff_t off = offsets[i];
+        lfs2_soff_t off = offsets[i];
         // read @ offset
-        lfs_file_seek(&lfs, &file, off, LFS_SEEK_SET) => off;
-        lfs_file_read(&lfs, &file, buffer, size) => size;
+        lfs2_file_seek(&lfs2, &file, off, LFS2_SEEK_SET) => off;
+        lfs2_file_read(&lfs2, &file, buffer, size) => size;
         memcmp(buffer,
                 &"kittycatcatkittycatcat"[off % strlen("kittycatcat")],
                 size) => 0;
         // read after
-        lfs_file_seek(&lfs, &file, off+strlen("kittycatcat")+1, LFS_SEEK_SET)
+        lfs2_file_seek(&lfs2, &file, off+strlen("kittycatcat")+1, LFS2_SEEK_SET)
                 => off+strlen("kittycatcat")+1;
-        lfs_file_read(&lfs, &file, buffer, size) => size;
+        lfs2_file_read(&lfs2, &file, buffer, size) => size;
         memcmp(buffer,
                 &"kittycatcatkittycatcat"[(off+1) % strlen("kittycatcat")],
                 size) => 0;
         // read before
-        lfs_file_seek(&lfs, &file, off-strlen("kittycatcat")-1, LFS_SEEK_SET)
+        lfs2_file_seek(&lfs2, &file, off-strlen("kittycatcat")-1, LFS2_SEEK_SET)
                 => off-strlen("kittycatcat")-1;
-        lfs_file_read(&lfs, &file, buffer, size) => size;
+        lfs2_file_read(&lfs2, &file, buffer, size) => size;
         memcmp(buffer,
                 &"kittycatcatkittycatcat"[(off-1) % strlen("kittycatcat")],
                 size) => 0;
 
         // read @ 0
-        lfs_file_seek(&lfs, &file, 0, LFS_SEEK_SET) => 0;
-        lfs_file_read(&lfs, &file, buffer, size) => size;
+        lfs2_file_seek(&lfs2, &file, 0, LFS2_SEEK_SET) => 0;
+        lfs2_file_read(&lfs2, &file, buffer, size) => size;
         memcmp(buffer, "kittycatcat", size) => 0;
 
         // read @ offset
-        lfs_file_seek(&lfs, &file, off, LFS_SEEK_SET) => off;
-        lfs_file_read(&lfs, &file, buffer, size) => size;
+        lfs2_file_seek(&lfs2, &file, off, LFS2_SEEK_SET) => off;
+        lfs2_file_read(&lfs2, &file, buffer, size) => size;
         memcmp(buffer,
                 &"kittycatcatkittycatcat"[off % strlen("kittycatcat")],
                 size) => 0;
         // read after
-        lfs_file_seek(&lfs, &file, off+strlen("kittycatcat")+1, LFS_SEEK_SET)
+        lfs2_file_seek(&lfs2, &file, off+strlen("kittycatcat")+1, LFS2_SEEK_SET)
                 => off+strlen("kittycatcat")+1;
-        lfs_file_read(&lfs, &file, buffer, size) => size;
+        lfs2_file_read(&lfs2, &file, buffer, size) => size;
         memcmp(buffer,
                 &"kittycatcatkittycatcat"[(off+1) % strlen("kittycatcat")],
                 size) => 0;
         // read before
-        lfs_file_seek(&lfs, &file, off-strlen("kittycatcat")-1, LFS_SEEK_SET)
+        lfs2_file_seek(&lfs2, &file, off-strlen("kittycatcat")-1, LFS2_SEEK_SET)
                 => off-strlen("kittycatcat")-1;
-        lfs_file_read(&lfs, &file, buffer, size) => size;
+        lfs2_file_read(&lfs2, &file, buffer, size) => size;
         memcmp(buffer,
                 &"kittycatcatkittycatcat"[(off-1) % strlen("kittycatcat")],
                 size) => 0;
 
         // sync
-        lfs_file_sync(&lfs, &file) => 0;
+        lfs2_file_sync(&lfs2, &file) => 0;
 
         // read @ 0
-        lfs_file_seek(&lfs, &file, 0, LFS_SEEK_SET) => 0;
-        lfs_file_read(&lfs, &file, buffer, size) => size;
+        lfs2_file_seek(&lfs2, &file, 0, LFS2_SEEK_SET) => 0;
+        lfs2_file_read(&lfs2, &file, buffer, size) => size;
         memcmp(buffer, "kittycatcat", size) => 0;
 
         // read @ offset
-        lfs_file_seek(&lfs, &file, off, LFS_SEEK_SET) => off;
-        lfs_file_read(&lfs, &file, buffer, size) => size;
+        lfs2_file_seek(&lfs2, &file, off, LFS2_SEEK_SET) => off;
+        lfs2_file_read(&lfs2, &file, buffer, size) => size;
         memcmp(buffer,
                 &"kittycatcatkittycatcat"[off % strlen("kittycatcat")],
                 size) => 0;
         // read after
-        lfs_file_seek(&lfs, &file, off+strlen("kittycatcat")+1, LFS_SEEK_SET)
+        lfs2_file_seek(&lfs2, &file, off+strlen("kittycatcat")+1, LFS2_SEEK_SET)
                 => off+strlen("kittycatcat")+1;
-        lfs_file_read(&lfs, &file, buffer, size) => size;
+        lfs2_file_read(&lfs2, &file, buffer, size) => size;
         memcmp(buffer,
                 &"kittycatcatkittycatcat"[(off+1) % strlen("kittycatcat")],
                 size) => 0;
         // read before
-        lfs_file_seek(&lfs, &file, off-strlen("kittycatcat")-1, LFS_SEEK_SET)
+        lfs2_file_seek(&lfs2, &file, off-strlen("kittycatcat")-1, LFS2_SEEK_SET)
                 => off-strlen("kittycatcat")-1;
-        lfs_file_read(&lfs, &file, buffer, size) => size;
+        lfs2_file_read(&lfs2, &file, buffer, size) => size;
         memcmp(buffer,
                 &"kittycatcatkittycatcat"[(off-1) % strlen("kittycatcat")],
                 size) => 0;
     }
 
-    lfs_file_close(&lfs, &file) => 0;
-    lfs_unmount(&lfs) => 0;
+    lfs2_file_close(&lfs2, &file) => 0;
+    lfs2_unmount(&lfs2) => 0;
 '''
 
 # boundary seek and writes
@@ -284,26 +284,7 @@
     lfs2_file_open(&lfs2, &file, "kitty", LFS2_O_RDWR) => 0;
 
     size = strlen("hedgehoghog");
-<<<<<<< HEAD
-    const lfs2_soff_t offsets[] = {512, 1020, 513, 1021, 511, 1019, 1441};
-
-    for (unsigned i = 0; i < sizeof(offsets) / sizeof(offsets[0]); i++) {
-        lfs2_soff_t off = offsets[i];
-        memcpy(buffer, "hedgehoghog", size);
-        lfs2_file_seek(&lfs2, &file, off, LFS2_SEEK_SET) => off;
-        lfs2_file_write(&lfs2, &file, buffer, size) => size;
-        lfs2_file_seek(&lfs2, &file, off, LFS2_SEEK_SET) => off;
-        lfs2_file_read(&lfs2, &file, buffer, size) => size;
-        memcmp(buffer, "hedgehoghog", size) => 0;
-
-        lfs2_file_seek(&lfs2, &file, 0, LFS2_SEEK_SET) => 0;
-        lfs2_file_read(&lfs2, &file, buffer, size) => size;
-        memcmp(buffer, "kittycatcat", size) => 0;
-
-        lfs2_file_seek(&lfs2, &file, off, LFS2_SEEK_SET) => off;
-        lfs2_file_read(&lfs2, &file, buffer, size) => size;
-=======
-    const lfs_soff_t offsets[] = {
+    const lfs2_soff_t offsets[] = {
         512,
         1024-4,
         512+1,
@@ -322,47 +303,37 @@
     };
 
     for (unsigned i = 0; i < sizeof(offsets) / sizeof(offsets[0]); i++) {
-        lfs_soff_t off = offsets[i];
+        lfs2_soff_t off = offsets[i];
         // write @ offset
         memcpy(buffer, "hedgehoghog", size);
-        lfs_file_seek(&lfs, &file, off, LFS_SEEK_SET) => off;
-        lfs_file_write(&lfs, &file, buffer, size) => size;
+        lfs2_file_seek(&lfs2, &file, off, LFS2_SEEK_SET) => off;
+        lfs2_file_write(&lfs2, &file, buffer, size) => size;
 
         // read @ offset
-        lfs_file_seek(&lfs, &file, off, LFS_SEEK_SET) => off;
-        lfs_file_read(&lfs, &file, buffer, size) => size;
+        lfs2_file_seek(&lfs2, &file, off, LFS2_SEEK_SET) => off;
+        lfs2_file_read(&lfs2, &file, buffer, size) => size;
         memcmp(buffer, "hedgehoghog", size) => 0;
 
         // read @ 0
-        lfs_file_seek(&lfs, &file, 0, LFS_SEEK_SET) => 0;
-        lfs_file_read(&lfs, &file, buffer, size) => size;
+        lfs2_file_seek(&lfs2, &file, 0, LFS2_SEEK_SET) => 0;
+        lfs2_file_read(&lfs2, &file, buffer, size) => size;
         memcmp(buffer, "kittycatcat", size) => 0;
 
         // read @ offset
-        lfs_file_seek(&lfs, &file, off, LFS_SEEK_SET) => off;
-        lfs_file_read(&lfs, &file, buffer, size) => size;
->>>>>>> 0494ce71
+        lfs2_file_seek(&lfs2, &file, off, LFS2_SEEK_SET) => off;
+        lfs2_file_read(&lfs2, &file, buffer, size) => size;
         memcmp(buffer, "hedgehoghog", size) => 0;
 
         lfs2_file_sync(&lfs2, &file) => 0;
 
-<<<<<<< HEAD
+        // read @ 0
         lfs2_file_seek(&lfs2, &file, 0, LFS2_SEEK_SET) => 0;
         lfs2_file_read(&lfs2, &file, buffer, size) => size;
         memcmp(buffer, "kittycatcat", size) => 0;
 
+        // read @ offset
         lfs2_file_seek(&lfs2, &file, off, LFS2_SEEK_SET) => off;
         lfs2_file_read(&lfs2, &file, buffer, size) => size;
-=======
-        // read @ 0
-        lfs_file_seek(&lfs, &file, 0, LFS_SEEK_SET) => 0;
-        lfs_file_read(&lfs, &file, buffer, size) => size;
-        memcmp(buffer, "kittycatcat", size) => 0;
-
-        // read @ offset
-        lfs_file_seek(&lfs, &file, off, LFS_SEEK_SET) => off;
-        lfs_file_read(&lfs, &file, buffer, size) => size;
->>>>>>> 0494ce71
         memcmp(buffer, "hedgehoghog", size) => 0;
     }
 
