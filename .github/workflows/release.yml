name: release
on:
  workflow_run:
    workflows: [test]
    branches: [master]
    types: [completed]

defaults:
  run:
    shell: bash -euv -o pipefail {0}

jobs:
  release:
    runs-on: ubuntu-22.04

    # need to manually check for a couple things
    # - tests passed?
    # - we are the most recent commit on master?
    if: ${{github.event.workflow_run.conclusion == 'success' &&
      github.event.workflow_run.head_sha == github.sha}}

    steps:
      - uses: actions/checkout@v2
        with:
          ref: ${{github.event.workflow_run.head_sha}}
          # need workflow access since we push branches
          # containing workflows
          token: ${{secrets.BOT_TOKEN}}
          # need all tags
          fetch-depth: 0

      # try to get results from tests
      - uses: dawidd6/action-download-artifact@v2
        continue-on-error: true
        with:
          workflow: ${{github.event.workflow_run.name}}
          run_id: ${{github.event.workflow_run.id}}
          name: sizes
          path: sizes
      - uses: dawidd6/action-download-artifact@v2
        continue-on-error: true
        with:
          workflow: ${{github.event.workflow_run.name}}
          run_id: ${{github.event.workflow_run.id}}
          name: cov
          path: cov
      - uses: dawidd6/action-download-artifact@v2
        continue-on-error: true
        with:
          workflow: ${{github.event.workflow_run.name}}
          run_id: ${{github.event.workflow_run.id}}
          name: bench
          path: bench

      - name: find-version
        run: |
          # rip version from lfs2.h
          LFS2_VERSION="$(grep -o '^#define LFS2_VERSION .*$' lfs2.h \
            | awk '{print $3}')"
          LFS2_VERSION_MAJOR="$((0xffff & ($LFS2_VERSION >> 16)))"
          LFS2_VERSION_MINOR="$((0xffff & ($LFS2_VERSION >>  0)))"

          # find a new patch version based on what we find in our tags
          LFS2_VERSION_PATCH="$( \
            ( git describe --tags --abbrev=0 \
                --match="v$LFS2_VERSION_MAJOR.$LFS2_VERSION_MINOR.*" \
              || echo 'v0.0.-1' ) \
            | awk -F '.' '{print $3+1}')"

          # found new version
          LFS2_VERSION="v$LFS2_VERSION_MAJOR`
            `.$LFS2_VERSION_MINOR`
            `.$LFS2_VERSION_PATCH"
          echo "LFS2_VERSION=$LFS2_VERSION"
          echo "LFS2_VERSION=$LFS2_VERSION" >> $GITHUB_ENV
          echo "LFS2_VERSION_MAJOR=$LFS2_VERSION_MAJOR" >> $GITHUB_ENV
          echo "LFS2_VERSION_MINOR=$LFS2_VERSION_MINOR" >> $GITHUB_ENV
          echo "LFS2_VERSION_PATCH=$LFS2_VERSION_PATCH" >> $GITHUB_ENV

      # try to find previous version?
      - name: find-prev-version
        continue-on-error: true
        run: |
<<<<<<< HEAD
          LFS2_PREV_VERSION="$(git describe --tags --abbrev=0 --match 'v*')"
          echo "LFS2_PREV_VERSION=$LFS2_PREV_VERSION"
          echo "LFS2_PREV_VERSION=$LFS2_PREV_VERSION" >> $GITHUB_ENV
=======
          LFS_PREV_VERSION="$( \
            git describe --tags --abbrev=0 --match 'v*' \
            || true)"
          echo "LFS_PREV_VERSION=$LFS_PREV_VERSION"
          echo "LFS_PREV_VERSION=$LFS_PREV_VERSION" >> $GITHUB_ENV
>>>>>>> 130790fa

      # try to find results from tests
      - name: create-table
        run: |
          # previous results to compare against?
          [ -n "$LFS2_PREV_VERSION" ] && curl -sS \
            "$GITHUB_API_URL/repos/$GITHUB_REPOSITORY/status/$LFS2_PREV_VERSION`
              `?per_page=100" \
            | jq -re 'select(.sha != env.GITHUB_SHA) | .statuses[]' \
            >> prev-status.json \
            || true

          # build table for GitHub
          declare -A table

          # sizes table
          i=0
          j=0
          for c in "" readonly threadsafe multiversion migrate error-asserts
          do
            # per-config results
            c_or_default=${c:-default}
            c_camel=${c_or_default^}
            table[$i,$j]=$c_camel
            ((j+=1))

            for s in code stack struct
            do
              f=sizes/thumb${c:+-$c}.$s.csv
              [ -e $f ] && table[$i,$j]=$( \
                export PREV="$(jq -re '
                    select(.context == "'"sizes (thumb${c:+, $c}) / $s"'").description
                    | capture("(?<prev>[0-9∞]+)").prev' \
                  prev-status.json || echo 0)"
                ./scripts/summary.py $f --max=stack_limit -Y \
                  | awk '
                    NR==2 {$1=0; printf "%s B",$NF}
                    NR==2 && ENVIRON["PREV"]+0 != 0 {
                      printf " (%+.1f%%)",100*($NF-ENVIRON["PREV"])/ENVIRON["PREV"]
                    }' \
                  | sed -e 's/ /\&nbsp;/g')
              ((j+=1))
            done
            ((j=0, i+=1))
          done

          # coverage table
          i=0
          j=4
          for s in lines branches
          do
            table[$i,$j]=${s^}
            ((j+=1))

            f=cov/cov.csv
            [ -e $f ] && table[$i,$j]=$( \
              export PREV="$(jq -re '
                  select(.context == "'"cov / $s"'").description
                  | capture("(?<prev_a>[0-9]+)/(?<prev_b>[0-9]+)")
                  | 100*((.prev_a|tonumber) / (.prev_b|tonumber))' \
                prev-status.json || echo 0)"
              ./scripts/cov.py -u $f -f$s -Y \
                | awk -F '[ /%]+' -v s=$s '
                  NR==2 {$1=0; printf "%d/%d %s",$2,$3,s}
                  NR==2 && ENVIRON["PREV"]+0 != 0 {
                    printf " (%+.1f%%)",$4-ENVIRON["PREV"]
                  }' \
                | sed -e 's/ /\&nbsp;/g')
            ((j=4, i+=1))
          done

          # benchmark table
          i=3
          j=4
          for s in readed proged erased
          do
            table[$i,$j]=${s^}
            ((j+=1))

            f=bench/bench.csv
            [ -e $f ] && table[$i,$j]=$( \
              export PREV="$(jq -re '
                  select(.context == "'"bench / $s"'").description
                  | capture("(?<prev>[0-9]+)").prev' \
                prev-status.json || echo 0)"
              ./scripts/summary.py $f -f$s=bench_$s -Y \
                | awk '
                  NR==2 {$1=0; printf "%s B",$NF}
                  NR==2 && ENVIRON["PREV"]+0 != 0 {
                    printf " (%+.1f%%)",100*($NF-ENVIRON["PREV"])/ENVIRON["PREV"]
                  }' \
                | sed -e 's/ /\&nbsp;/g')
            ((j=4, i+=1))
          done

          # build the actual table
          echo "|   | Code | Stack | Structs |   | Coverage |" >> table.txt
          echo "|:--|-----:|------:|--------:|:--|---------:|" >> table.txt
          for ((i=0; i<6; i++))
          do
            echo -n "|" >> table.txt
            for ((j=0; j<6; j++))
            do
              echo -n " " >> table.txt
              [[ i -eq 2 && j -eq 5 ]] && echo -n "**Benchmarks**" >> table.txt
              echo -n "${table[$i,$j]:-}" >> table.txt
              echo -n " |" >> table.txt
            done
            echo >> table.txt
          done

          cat table.txt

      # find changes from history
      - name: create-changes
        run: |
          [ -n "$LFS2_PREV_VERSION" ] || exit 0
          # use explicit link to github commit so that release notes can
          # be copied elsewhere
          git log "$LFS2_PREV_VERSION.." \
            --grep='^Merge' --invert-grep \
            --format="format:[\`%h\`](`
              `https://github.com/$GITHUB_REPOSITORY/commit/%h) %s" \
            > changes.txt
          echo "CHANGES:"
          cat changes.txt

      # create and update major branches (vN and vN-prefix)
      - name: create-major-branches
        run: |
          # create major branch
          git branch "v$LFS2_VERSION_MAJOR" HEAD

          # create major prefix branch
          git config user.name ${{secrets.BOT_USER}}
          git config user.email ${{secrets.BOT_EMAIL}}
          git fetch "https://github.com/$GITHUB_REPOSITORY.git" \
            "v$LFS2_VERSION_MAJOR-prefix" || true
          ./scripts/changeprefix.py --git "lfs2" "lfs2$LFS2_VERSION_MAJOR"
          git branch "v$LFS2_VERSION_MAJOR-prefix" $( \
            git commit-tree $(git write-tree) \
              $(git rev-parse --verify -q FETCH_HEAD | sed -e 's/^/-p /') \
              -p HEAD \
              -m "Generated v$LFS2_VERSION_MAJOR prefixes")
          git reset --hard

          # push!
          git push --atomic origin \
            "v$LFS2_VERSION_MAJOR" \
            "v$LFS2_VERSION_MAJOR-prefix"

      # build release notes
      - name: create-release
        run: |
          # create release and patch version tag (vN.N.N)
          # only draft if not a patch release
          touch release.txt
          [ -e table.txt ] && cat table.txt >> release.txt
          echo >> release.txt
          [ -e changes.txt ] && cat changes.txt >> release.txt
          cat release.txt

          curl -sS -X POST -H "authorization: token ${{secrets.BOT_TOKEN}}" \
            "$GITHUB_API_URL/repos/$GITHUB_REPOSITORY/releases" \
            -d "$(jq -n --rawfile release release.txt '{
              tag_name: env.LFS2_VERSION,
              name: env.LFS2_VERSION | rtrimstr(".0"),
              target_commitish: "${{github.event.workflow_run.head_sha}}",
              draft: env.LFS2_VERSION | endswith(".0"),
              body: $release,
            }' | tee /dev/stderr)"
<|MERGE_RESOLUTION|>--- conflicted
+++ resolved
@@ -81,17 +81,11 @@
       - name: find-prev-version
         continue-on-error: true
         run: |
-<<<<<<< HEAD
-          LFS2_PREV_VERSION="$(git describe --tags --abbrev=0 --match 'v*')"
+          LFS2_PREV_VERSION="$( \
+            git describe --tags --abbrev=0 --match 'v*' \
+            || true)"
           echo "LFS2_PREV_VERSION=$LFS2_PREV_VERSION"
           echo "LFS2_PREV_VERSION=$LFS2_PREV_VERSION" >> $GITHUB_ENV
-=======
-          LFS_PREV_VERSION="$( \
-            git describe --tags --abbrev=0 --match 'v*' \
-            || true)"
-          echo "LFS_PREV_VERSION=$LFS_PREV_VERSION"
-          echo "LFS_PREV_VERSION=$LFS_PREV_VERSION" >> $GITHUB_ENV
->>>>>>> 130790fa
 
       # try to find results from tests
       - name: create-table
